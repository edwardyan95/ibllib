from pathlib import Path
import json
import datetime
import logging
from dateutil import parser as dateparser

import ibllib.time
from ibllib.misc import version, log2session
import ibllib.io.raw_data_loaders as raw
import ibllib.io.flags as flags

from oneibl.one import ONE

logger_ = logging.getLogger('ibllib.alf')
REGISTRATION_GLOB_PATTERNS = ['alf/**/*.*',
                              'logs/**/_ibl_log.*.log',
                              'raw_behavior_data/**/_iblrig_*.*',
                              'raw_video_data/**/_iblrig_*.*',
                              'raw_video_data/**/_ibl_*.*',
                              'raw_ephys_data/**/_iblrig_*.*',
                              'raw_ephys_data/**/_spikeglx_*.*',
                              'raw_ephys_data/**/ks2_alf/*.*']


class RegistrationClient:
    """
    Object that keeps the ONE instance and provides method to create sessions and register data.
    """
    def __init__(self, one=None):
        self.one = one
        if not one:
            self.one = ONE()
        self.dtypes = self.one.alyx.rest('dataset-types', 'list')
        self.file_extensions = [df['file_extension'] for df in
                                self.one.alyx.rest('data-formats', 'list')]

    def create_sessions(self, root_data_folder, dry=False):
        """
        Create sessions looking recursively for flag files

        :param root_data_folder: folder to look for create_me.flag
        :param dry: bool. Dry run if True
        :return: None
        """
        flag_files = Path(root_data_folder).glob('**/create_me.flag')
        for flag_file in flag_files:
            if dry:
                print(flag_file)
                continue
            logger_.info('creating session for ' + str(flag_file.parent))
            # providing a false flag stops the registration after session creation
            self.register_session(flag_file.parent, file_list=False)
            flag_file.unlink()

    def register_sync(self, root_data_folder, dry=False):
        """
        Register sessions looking recursively for flag files

        :param root_data_folder: folder to look for register_me.flag
        :param dry: bool. Dry run if True
        :return:
        """
        flag_files = Path(root_data_folder).glob('**/register_me.flag')
        for flag_file in flag_files:
            if dry:
                print(flag_file)
                continue
            file_list = flags.read_flag_file(flag_file)
            logger_.info('registering ' + str(flag_file.parent))
            self.register_session(flag_file.parent, file_list=file_list)
            flags.write_flag_file(flag_file.parent.joinpath('flatiron.flag'), file_list=file_list)
            flag_file.unlink()
            if flag_file.parent.joinpath('create_me.flag').exists():
                flag_file.parent.joinpath('create_me.flag').unlink()
            logger_.info('registered' + '\n')

    @log2session('register')
    def register_session(self, ses_path, file_list=True, repository_name=None):
        """
        Register session in Alyx

        :param ses_path: path to the session
        :param file_list: bool. Set to False will only create the session and skip registration
        :param repository_name: Optional, repository on which to register the data
        :return: Status string on error
        """
        if isinstance(ses_path, str):
            ses_path = Path(ses_path)
        # read meta data from the rig for the session from the task settings file
        settings_json_file = list(ses_path.glob(
            '**/raw_behavior_data/_iblrig_taskSettings.raw*.json'))
        if not settings_json_file:
            settings_json_file = list(ses_path.glob('**/_iblrig_taskSettings.raw*.json'))
            if not settings_json_file:
                logger_.error(['could not find _iblrig_taskSettings.raw.json. Abort.'])
                return
            logger_.warning([f'Settings found in a strange place: {settings_json_file}'])
        else:
            settings_json_file = settings_json_file[0]
        md = _read_settings_json_compatibility_enforced(settings_json_file)
        # query alyx endpoints for subject, error if not found
        try:
            subject = self.one.alyx.rest('subjects?nickname=' + md['SUBJECT_NAME'], 'list')[0]
        except IndexError as e:
            logger_.error(f"Subject: {md['SUBJECT_NAME']} doesn't exist in Alyx. ABORT.")
            raise e

        # look for a session from the same subject, same number on the same day
        session_id, session = self.one.search(subjects=subject['nickname'],
                                              date_range=md['SESSION_DATE'],
                                              number=md['SESSION_NUMBER'],
                                              details=True)
        try:
            user = self.one.alyx.rest('users', 'read', id=md["PYBPOD_CREATOR"][0])
        except Exception as e:
            logger_.error(f"User: {md['PYBPOD_CREATOR'][0]} doesn't exist in Alyx. ABORT")
            raise e

        username = user['username'] if user else subject['responsible_user']

        # load the trials data to get information about session duration and performance
        ses_data = raw.load_data(ses_path)
        start_time, end_time = _get_session_times(ses_path, md, ses_data)
        n_trials, n_correct_trials = _get_session_performance(md, ses_data)

        # this is the generic relative path: subject/yyyy-mm-dd/NNN
        gen_rel_path = Path(subject['nickname'], md['SESSION_DATE'],
                            '{0:03d}'.format(int(md['SESSION_NUMBER'])))

        # if nothing found create a new session in Alyx
        if not session:
            ses_ = {'subject': subject['nickname'],
                    'users': [username],
                    'location': md['PYBPOD_BOARD'],
                    'procedures': ['Behavior training/tasks'],
                    'lab': subject['lab'],
                    # 'project': project['name'],
                    'type': 'Experiment',
                    'task_protocol': md['PYBPOD_PROTOCOL'] + md['IBLRIG_VERSION_TAG'],
                    'number': md['SESSION_NUMBER'],
                    'start_time': ibllib.time.date2isostr(start_time),
                    'end_time': ibllib.time.date2isostr(end_time) if end_time else None,
                    'n_correct_trials': n_correct_trials,
                    'n_trials': n_trials,
                    'json': json.dumps(md, indent=1),
                    }
            session = self.one.alyx.rest('sessions', 'create', data=ses_)
            if md['SUBJECT_WEIGHT']:
                wei_ = {'subject': subject['nickname'],
                        'date_time': ibllib.time.date2isostr(start_time),
                        'weight': md['SUBJECT_WEIGHT'],
                        'user': username
                        }
                self.one.alyx.rest('weighings', 'create', data=wei_)
        else:  # TODO: if session exists and no json partial_upgrade it
            session = self.one.alyx.rest('sessions', 'read', id=session_id[0])

        logger_.info(session['url'] + ' ')
        # create associated water administration if not found
        if not session['wateradmin_session_related'] and ses_data:
            wa_ = {
                'subject': subject['nickname'],
                'date_time': ibllib.time.date2isostr(end_time),
                'water_administered': ses_data[-1]['water_delivered'] / 1000,
<<<<<<< HEAD
                'water_type': md.get('REWARD_TYPE'),
=======
                'water_type': md.get('REWARD_TYPE') or 'Water',
>>>>>>> a0b89446
                'user': username,
                'session': session['url'][-36:],
                'adlib': False}
            self.one.alyx.rest('water-administrations', 'create', data=wa_)
        # at this point the session has been created. If create only, exit
        if not file_list:
            return
        # register all files that match the Alyx patterns, warn user when files are encountered
        rename_files_compatibility(ses_path, md['IBLRIG_VERSION_TAG'])
        F = {}  # empty dict whose keys will be relative paths and content filenames
        for fn in _glob_session(ses_path):
            if fn.suffix in ['.flag', '.error', '.avi']:
                logger_.debug('Excluded: ', str(fn))
                continue
            if not self._match_filename_dtypes(fn):
                logger_.warning('No matching dataset type for: ' + str(fn))
                continue
            if fn.suffix not in self.file_extensions:
                logger_.warning('No matching dataformat (ie. file extension) for: ' + str(fn))
                continue
            if not _register_bool(fn.name, file_list):
                logger_.debug('Not in filelist: ' + str(fn))
                continue
            try:
                assert (str(gen_rel_path) in str(fn))
            except AssertionError as e:
                strerr = 'ALF folder mismatch: data is in wrong subject/date/number folder. \n'
                strerr += ' Expected ' + str(gen_rel_path) + ' actual was ' + str(fn)
                logger_.error(strerr)
                raise e
            # extract the relative path of the file
            rel_path = Path(str(fn)[str(fn).find(str(gen_rel_path)):]).parent
            if str(rel_path) not in F.keys():
                F[str(rel_path)] = [fn.name]
            else:
                F[str(rel_path)].append(fn.name)
            logger_.info('Registering ' + str(fn))

        for rpath in F:
            r_ = {'created_by': username,
                  'path': rpath,
                  'filenames': F[rpath],
                  }
            self.one.alyx.post('/register-file', data=r_)

    def _match_filename_dtypes(self, full_file):
        import re
        patterns = [dt['filename_pattern'] for dt in self.dtypes if dt['filename_pattern']]
        for pat in patterns:
            reg = pat.replace('.', r'\.').replace('_', r'\_').replace('*', r'.*')
            if re.match(reg, Path(full_file).name, re.IGNORECASE):
                return True
        return False


def _register_bool(fn, file_list):
    if isinstance(file_list, bool):
        return file_list
    if isinstance(file_list, str):
        file_list = [file_list]
    return any([fil in fn for fil in file_list])


def _read_settings_json_compatibility_enforced(json_file):
    with open(json_file) as js:
        md = json.load(js)
    if 'IBLRIG_VERSION_TAG' not in md.keys():
        md['IBLRIG_VERSION_TAG'] = '3.2.3'
    if not md['IBLRIG_VERSION_TAG']:
        logger_.warning("You appear to be on an untagged version...")
        return md
    # 2018-12-05 Version 3.2.3 fixes (permanent fixes in IBL_RIG from 3.2.4 on)
    if version.le(md['IBLRIG_VERSION_TAG'], '3.2.3'):
        if 'LAST_TRIAL_DATA' in md.keys():
            md.pop('LAST_TRIAL_DATA')
        if 'weighings' in md['PYBPOD_SUBJECT_EXTRA'].keys():
            md['PYBPOD_SUBJECT_EXTRA'].pop('weighings')
        if 'water_administration' in md['PYBPOD_SUBJECT_EXTRA'].keys():
            md['PYBPOD_SUBJECT_EXTRA'].pop('water_administration')
        if 'IBLRIG_COMMIT_HASH' not in md.keys():
            md['IBLRIG_COMMIT_HASH'] = 'f9d8905647dbafe1f9bdf78f73b286197ae2647b'
        #  parse the date format to Django supported ISO
        dt = dateparser.parse(md['SESSION_DATETIME'])
        md['SESSION_DATETIME'] = ibllib.time.date2isostr(dt)
        # add the weight key if it doesn't already exists
        if 'SUBJECT_WEIGHT' not in md.keys():
            md['SUBJECT_WEIGHT'] = None
    return md


def rename_files_compatibility(ses_path, version_tag):
    if not version_tag:
        return
    if version.le(version_tag, '3.2.3'):
        task_code = ses_path.glob('**/_ibl_trials.iti_duration.npy')
        for fn in task_code:
            fn.replace(fn.parent.joinpath('_ibl_trials.itiDuration.npy'))
    task_code = ses_path.glob('**/_iblrig_taskCodeFiles.raw.zip')
    for fn in task_code:
        fn.replace(fn.parent.joinpath('_iblrig_codeFiles.raw.zip'))


def _get_session_times(fn, md, ses_data):
    """
    Get session start and end time from the Bpod data
    """
    start_time = ibllib.time.isostr2date(md['SESSION_DATETIME'])
    if not ses_data:
        return start_time, None
    c = 0
    for sd in reversed(ses_data):
        ses_duration_secs = (sd['behavior_data']['Trial end timestamp'] -
                             sd['behavior_data']['Bpod start timestamp'])
        if ses_duration_secs < (6 * 3600):
            break
        c += 1
    if c:
        logger_.warning((f'Trial end timestamps of last {c} trials above 6 hours '
                        f'(most likely corrupt): ') + str(fn))
    end_time = start_time + datetime.timedelta(seconds=ses_duration_secs)
    return start_time, end_time


def _get_session_performance(md, ses_data):
    """Get performance about the session from bpod data"""
    if not ses_data:
        return None, None
    n_trials = ses_data[-1]['trial_num']
    # checks that the number of actual trials and labeled number of trials check out
    assert (len(ses_data) == n_trials)
    # task specific logic
    if 'habituationChoiceWorld' in md['PYBPOD_PROTOCOL']:
        n_correct_trials = 0
    else:
        n_correct_trials = ses_data[-1]['ntrials_correct']
    return n_trials, n_correct_trials


def _glob_session(ses_path):
    """
    Glob for files to be registered on an IBL session
    :param ses_path: pathlib.Path of the session
    :return: a list of files to potentially be registered
    """
    fl = []
    for gp in REGISTRATION_GLOB_PATTERNS:
        fl.extend(list(ses_path.glob(gp)))
    return fl<|MERGE_RESOLUTION|>--- conflicted
+++ resolved
@@ -162,11 +162,7 @@
                 'subject': subject['nickname'],
                 'date_time': ibllib.time.date2isostr(end_time),
                 'water_administered': ses_data[-1]['water_delivered'] / 1000,
-<<<<<<< HEAD
-                'water_type': md.get('REWARD_TYPE'),
-=======
                 'water_type': md.get('REWARD_TYPE') or 'Water',
->>>>>>> a0b89446
                 'user': username,
                 'session': session['url'][-36:],
                 'adlib': False}
