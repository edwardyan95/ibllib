"""Behaviour QC
This module runs a list of quality control metrics on the behaviour data.

Examples:
    # Running on a rig computer and updating QC fields in Alyx:
    from ibllib.qc.task_metrics import TaskQC
    TaskQC('path/to/session').run(update=True)

    # Downloading the required data and inspecting the QC on a different computer:
    from ibllib.qc.task_metrics import TaskQC
    qc = TaskQC(eid)
    outcome, results = qc.run()

    # Inspecting individual test outcomes
    from ibllib.qc.task_metrics import TaskQC
    qc = TaskQC(eid)
    outcome, results, outcomes = qc.compute().compute_session_status()

    # Running bpod QC on ephys session
    from ibllib.qc.task_metrics import TaskQC
    qc = TaskQC(eid)
    qc.load_data(bpod_only=True)  # Extract without FPGA
    bpod_qc = qc.run()

    # Running bpod QC only, from training rig PC
    from ibllib.qc.task_metrics import TaskQC
    from ibllib.qc.qcplots import plot_results
    session_path = r'/home/nico/Downloads/FlatIron/mrsicflogellab/Subjects/SWC_023/2020-02-14/001'
    qc = TaskQC(session_path)
    qc.load_data(bpod_only=True, download_data=False)  # Extract without FPGA
    qc.run()
    plot_results(qc, save_path=session_path)

    # Running ephys QC, from local server PC (after ephys + bpod data have been copied to a same
    folder)
    from ibllib.qc.task_metrics import TaskQC
    from ibllib.qc.qcplots import plot_results
    session_path = r'/home/nico/Downloads/FlatIron/mrsicflogellab/Subjects/SWC_023/2020-02-14/001'
    qc = TaskQC(session_path)
    qc.run()
    plot_results(qc, save_path=session_path)
"""
import logging
import sys
from datetime import datetime, timedelta
from inspect import getmembers, isfunction
from functools import reduce
from collections.abc import Sized

import numpy as np
from scipy.stats import chisquare

from brainbox.behavior.wheel import cm_to_rad, traces_by_trial
from ibllib.qc.task_extractors import TaskQCExtractor
from ibllib.io.extractors.training_wheel import WHEEL_RADIUS_CM
from ibllib.io.extractors.ephys_fpga import WHEEL_TICKS
from alf.io import is_session_path
from . import base

_log = logging.getLogger('ibllib')


class TaskQC(base.QC):
    """A class for computing task QC metrics"""
    criteria = {"PASS": 0.99,
                "WARNING": 0.95,
                "FAIL": 0}

    def __init__(self, session_path_or_eid, **kwargs):
        """
        :param session_path_or_eid: A session eid or path
        :param log: A logging.Logger instance, if None the 'ibllib' logger is used
        :param one: An ONE instance for fetching and setting the QC on Alyx
        """
<<<<<<< HEAD
        # When an eid is provided, we will download the required data by default (if necessary)
        self.download_data = not is_session_path(session_path_or_eid)
=======
>>>>>>> c3f6b8e6
        super().__init__(session_path_or_eid, **kwargs)

        # Data
        self.extractor = None

        # Metrics and passed trials
        self.metrics = None
        self.passed = None

    def load_data(self, bpod_only=False, download_data=True):
        """Extract the data from raw data files
        Extracts all the required task data from the raw data files.

        :param bpod_only: if True no data is extracted from the FPGA for ephys sessions
        :param download_data: if True, any missing raw data is downloaded via ONE.
        """
        self.extractor = TaskQCExtractor(
            self.session_path, one=self.one, download_data=download_data, bpod_only=bpod_only)

    def compute(self, **kwargs):
        """Compute and store the QC metrics
        Runs the QC on the session and stores a map of the metrics for each datapoint for each
        test, and a map of which datapoints passed for each test
<<<<<<< HEAD
        :param bpod_only: if True no data is extracted from the FPGA for ephys sessions
        :param download_data: if True, any missing raw data is downloaded via ONE.  By default
        data are not downloaded if a session path was provided to the constructor.
        :return:
        """
        if self.extractor is None:
            ensure_data = kwargs.pop('download_only', self.download_data)
            self.load_data(download_data=ensure_data, **kwargs)
=======
        :param bpod_only (False)
        :param download_data (True)
        :return:
        """
        if self.extractor is None:
            self.load_data(**kwargs)
>>>>>>> c3f6b8e6
        self.log.info(f"Session {self.session_path}: Running QC on behavior data...")
        self.metrics, self.passed = get_bpodqc_metrics_frame(
            self.extractor.data,
            wheel_gain=self.extractor.settings["STIM_GAIN"],  # The wheel gain
            photodiode=self.extractor.frame_ttls,
            audio=self.extractor.audio_ttls,
            re_encoding=self.extractor.wheel_encoding or 'X1',
            min_qt=self.extractor.settings.get('QUIESCENT_PERIOD') or 0.2
        )
        return

    def run(self, update=False, **kwargs):
        """
        :param update: if True, updates the session QC fields on Alyx
<<<<<<< HEAD
        :param bpod_only: if True no data is extracted from the FPGA for ephys sessions
        :param download_data: if True, any missing raw data is downloaded via ONE.  By default
        data are not downloaded if a session path was provided to the constructor.
=======
        :param bpod_only (False)
        :param download_data (True)
>>>>>>> c3f6b8e6
        :return:
        """
        if self.metrics is None:
            self.compute(**kwargs)
        self.outcome, results, _ = self.compute_session_status()
        if update:
            self.update_extended_qc(results)
            self.update(self.outcome, 'task')
        return self.outcome, results

    def compute_session_status(self):
        """
        :return: Overall session QC outcome as a string
        :return: A map of QC tests and the proportion of data points that passed them
        :return: A map of QC tests and their outcomes
        """
        if self.passed is None:
            raise AttributeError('passed is None; compute QC first')
        MAX_BOUND, MIN_BOUND = (1, 0)
        # Get mean passed of each check, or None if passed is None or all NaN
        results = {k: None if v is None or np.isnan(v).all() else np.nanmean(v)
                   for k, v in self.passed.items()}

        # Ensure criteria are in order
        criteria = self.criteria.items()
        criteria = {k: v for k, v in sorted(criteria, key=lambda x: x[1], reverse=True)}
        indices = []

        for v in results.values():
            if v is None or np.isnan(v):
                indices.append(int(-1))
            elif (v > MAX_BOUND) or (v < MIN_BOUND):
                raise ValueError("Values out of bound")
            else:
                passed = v >= np.fromiter(criteria.values(), dtype=float)
                indices.append(int(np.argmax(passed)))

        def key_map(x):
            return 'NOT_SET' if x < 0 else list(criteria.keys())[x]
        # Criteria map is in order of severity so the max index is our overall QC outcome
        session_outcome = key_map(max(indices))
        outcomes = dict(zip(results.keys(), map(key_map, indices)))

        return session_outcome, results, outcomes


class HabituationQC(TaskQC):

<<<<<<< HEAD
    def compute(self, download_data=None):
=======
    def compute(self):
>>>>>>> c3f6b8e6
        """Compute and store the QC metrics
        Runs the QC on the session and stores a map of the metrics for each datapoint for each
        test, and a map of which datapoints passed for each test
        :return:
        """
        if self.extractor is None:
<<<<<<< HEAD
            self.load_data(download_data or self.download_data)
=======
            self.load_data()
>>>>>>> c3f6b8e6
        self.log.info(f"Session {self.session_path}: Running QC on habituation data...")

        # Initialize checks
        prefix = '_task_'
        data = self.extractor.data
        metrics = {}
        passed = {}

        # Check all reward volumes == 3.0ul
        check = prefix + 'reward_volumes'
        metrics[check] = data['rewardVolume']
        passed[check] = metrics[check] == 3.0

        # Check session durations are increasing in steps >= 12 minutes
        check = prefix + 'habituation_time'
        if not self.one or not self.session_path:
            self.log.warning('unable to determine session trials without ONE')
            metrics[check] = passed[check] = None
        else:
            subject, session_date = self.session_path.parts[-3:-1]
            # compute from the date specified
            date_minus_week = (
                datetime.strptime(session_date, '%Y-%m-%d') - timedelta(days=7)
            ).strftime('%Y-%m-%d')
            sessions = self.one.alyx.rest('sessions', 'list', subject=subject,
                                          date_range=[date_minus_week, session_date],
                                          task_protocol='habituation')
            # Remove the current session if already registered
            if sessions[0]['start_time'].startswith(session_date):
                sessions = sessions[1:]
            metric = ([0, data['intervals'][-1, 1] - data['intervals'][0, 0]] +
                      [(datetime.fromisoformat(x['end_time']) -
                        datetime.fromisoformat(x['start_time'])).total_seconds() / 60
                       for x in [self.one.alyx.get(s['url']) for s in sessions]])

            # The duration from raw trial data
            # duration = map(float, self.extractor.raw_data[-1]['elapsed_time'].split(':'))
            # duration = timedelta(**dict(zip(('hours', 'minutes', 'seconds'),
            #                                 duration))).total_seconds() / 60
            metrics[check] = np.array(metric)
            passed[check] = np.diff(metric) >= 12

        # Check event orders: trial_start < stim on < stim center < feedback < stim off
        check = prefix + 'trial_event_sequence'
        nans = (
                np.isnan(data["intervals"][:, 0])  |  # noqa
                np.isnan(data["stimOn_times"])     |  # noqa
                np.isnan(data["stimCenter_times"]) |
                np.isnan(data["valveOpen_times"])  |  # noqa
                np.isnan(data["stimOff_times"])
        )
        a = np.less(data["intervals"][:, 0], data["stimOn_times"], where=~nans)
        b = np.less(data["stimOn_times"], data["stimCenter_times"], where=~nans)
        c = np.less(data["stimCenter_times"], data["valveOpen_times"], where=~nans)
        d = np.less(data["valveOpen_times"], data["stimOff_times"], where=~nans)

        metrics[check] = a & b & c & d & ~nans
        passed[check] = metrics[check].astype(np.float)

        # Check that the time difference between the visual stimulus center-command being
        # triggered and the stimulus effectively appearing in the center is smaller than 150 ms.
        check = prefix + 'stimCenter_delays'
        metric = np.nan_to_num(data["stimCenter_times"] - data["stimCenterTrigger_times"],
                               nan=np.inf)
        passed[check] = (metric <= 0.15) & (metric > 0)
        metrics[check] = metric

        # Phase check
        check = prefix + 'phase'
        metric = data['phase']
        passed[check] = (metric <= 2 * np.pi) & (metric >= 0)
        metrics[check] = metric

        check = prefix + 'phase_distribution'
        metric, _ = np.histogram(data['phase'])
        _, p = chisquare(metric)
        passed[check] = p < 0.05
        metrics[check] = metric

        # Checks common to training QC
        checks = [check_goCue_delays, check_stimOn_goCue_delays,
                  check_stimOn_delays, check_stimOff_delays]
        for fcn in checks:
            check = prefix + fcn.__name__[6:]
            metrics[check], passed[check] = fcn(data)

        self.metrics, self.passed = (metrics, passed)


def get_bpodqc_metrics_frame(data, **kwargs):
    """
    Evaluates all the QC metric functions in this module (those starting with 'check') and
    returns the results.  The optional kwargs listed below are passed to each QC metric function.
    :param data: dict of extracted task data
    :param re_encoding: the encoding of the wheel data, X1, X2 or X4
    :param enc_res: the rotary encoder resolution
    :param wheel_gain: the STIM_GAIN task parameter
    :param photodiode: the fronts from Bpod's BNC1 input or FPGA frame2ttl channel
    :param audio: the fronts from Bpod's BNC2 input FPGA audio sync channel
    :param min_qt: the QUIESCENT_PERIOD task parameter
    :return metrics: dict of checks and their QC metrics
    :return passed: dict of checks and a float array of which samples passed
    """
    def is_metric(x):
        return isfunction(x) and x.__name__.startswith('check_')
    checks = getmembers(sys.modules[__name__], is_metric)
    prefix = '_task_'
    qc_metrics_map = {prefix + k[6:]: fn(data, **kwargs) for k, fn in checks}

    # Split metrics and passed frames
    metrics = {}
    passed = {}
    for k in qc_metrics_map:
        metrics[k], passed[k] = qc_metrics_map[k]

    # Add a check for trial level pass: did a given trial pass all checks?
    n_trials = data['intervals'].shape[0]
    trial_level_passed = [m for m in passed.values()
                          if isinstance(m, Sized) and len(m) == n_trials]
    name = prefix + 'passed_trial_checks'
    metrics[name] = reduce(np.logical_and, trial_level_passed or (None, None))
    passed[name] = metrics[name].astype(np.float) if trial_level_passed else None

    return metrics, passed


# SINGLE METRICS
# ---------------------------------------------------------------------------- #

# === Delays between events checks ===

def check_stimOn_goCue_delays(data, **_):
    """ Checks that the time difference between the onset of the visual stimulus
    and the onset of the go cue tone is positive and less than 10ms.

    Metric: M = stimOn_times - goCue_times
    Criteria: 0 < M < 0.010 s
    Units: seconds [s]

    :param data: dict of trial data with keys ('goCue_times', 'stimOn_times', 'intervals')
    """
    metric = np.nan_to_num(data["goCue_times"] - data["stimOn_times"], nan=np.inf)
    passed = (metric < 0.01) & (metric > 0)
    assert data["intervals"].shape[0] == len(metric) == len(passed)
    return metric, passed


def check_response_feedback_delays(data, **_):
    """ Checks that the time difference between the response and the feedback onset
    (error sound or valve) is positive and less than 10ms.

    Metric: M = Feedback_time - response_time
    Criterion: 0 < M < 0.010 s
    Units: seconds [s]

    :param data: dict of trial data with keys ('feedback_times', 'response_times', 'intervals')
    """
    metric = np.nan_to_num(data["feedback_times"] - data["response_times"], nan=np.inf)
    passed = (metric < 0.01) & (metric > 0)
    assert data["intervals"].shape[0] == len(metric) == len(passed)
    return metric, passed


def check_response_stimFreeze_delays(data, **_):
    """ Checks that the time difference between the visual stimulus freezing and the
    response is positive and less than 100ms.

    Metric: M = (stimFreeze_times - response_times)
    Criterion: 0 < M < 0.100 s
    Units: seconds [s]

    :param data: dict of trial data with keys ('stimFreeze_times', 'response_times', 'intervals',
    'choice')
    """
    metric = np.nan_to_num(data["stimFreeze_times"] - data["response_times"], nan=np.inf)
    # Test for valid values
    passed = ((metric < 0.1) & (metric > 0)).astype(np.float)
    # Finally remove no_go trials (stimFreeze triggered differently in no_go trials)
    # should account for all the nans
    passed[data["choice"] == 0] = np.nan
    assert data["intervals"].shape[0] == len(metric) == len(passed)
    return metric, passed


def check_stimOff_itiIn_delays(data, **_):
    """ Check that the start of the trial interval is within 10ms of the visual stimulus turning off.

    Metric: M = itiIn_times - stimOff_times
    Criterion: 0 < M < 0.010 s
    Units: seconds [s]

    :param data: dict of trial data with keys ('stimOff_times', 'itiIn_times', 'intervals',
    'choice')
    """
    metric = np.nan_to_num(data["itiIn_times"] - data["stimOff_times"], nan=np.inf)
    passed = ((metric < 0.01) & (metric >= 0)).astype(np.float)
    # Remove no_go trials (stimOff triggered differently in no_go trials)
    metric[data["choice"] == 0] = passed[data["choice"] == 0] = np.nan
    assert data["intervals"].shape[0] == len(metric) == len(passed)
    return metric, passed


def check_iti_delays(data, **_):
    """ Check that the period of gray screen between stim off and the start of the next trial is
    0.5s +/- 200%.

    Metric: M = stimOff (n) - trialStart (n+1) - 0.5
    Criterion: |M| < 1
    Units: seconds [s]

    :param data: dict of trial data with keys ('stimOff_times', 'intervals')
    """
    # Initialize array the length of completed trials
    metric = np.full(data["intervals"].shape[0], np.nan)
    passed = metric.copy()
    # Get the difference between stim off and the start of the next trial
    # Missing data are set to Inf, except for the last trial which is a NaN
    metric[:-1] = \
        np.nan_to_num(data["intervals"][1:, 0] - data["stimOff_times"][:-1] - 0.5, nan=np.inf)
    passed[:-1] = np.abs(metric[:-1]) < .5  # Last trial is not counted
    assert data["intervals"].shape[0] == len(metric) == len(passed)
    return metric, passed


def check_positive_feedback_stimOff_delays(data, **_):
    """ Check that the time difference between the valve onset and the visual stimulus turning off
    is 1 ± 0.150 seconds.

    Metric: M = stimOff_times - feedback_times - 1s
    Criterion: |M| < 0.150 s
    Units: seconds [s]

    :param data: dict of trial data with keys ('stimOff_times', 'feedback_times', 'intervals',
    'correct')
    """
    metric = np.nan_to_num(data["stimOff_times"] - data["feedback_times"] - 1, nan=np.inf)
    passed = (np.abs(metric) < 0.15).astype(np.float)
    metric[~data["correct"]] = passed[~data["correct"]] = np.nan
    assert data["intervals"].shape[0] == len(metric) == len(passed)
    return metric, passed


def check_negative_feedback_stimOff_delays(data, **_):
    """ Check that the time difference between the error sound and the visual stimulus
    turning off is 2 ± 0.150 seconds.

    Metric: M = stimOff_times - errorCue_times - 2s
    Criterion: |M| < 0.150 s
    Units: seconds [s]

    :param data: dict of trial data with keys ('stimOff_times', 'errorCue_times', 'intervals')
    """
    metric = np.nan_to_num(data["stimOff_times"] - data["errorCue_times"] - 2, nan=np.inf)
    # Apply criteria
    passed = (np.abs(metric) < 0.15).astype(np.float)
    # Remove none negative feedback trials
    metric[data["correct"]] = passed[data["correct"]] = np.nan
    assert data["intervals"].shape[0] == len(metric) == len(passed)
    return metric, passed


# === Wheel movement during trial checks ===

def check_wheel_move_before_feedback(data, **_):
    """ Check that the wheel does move within 100ms of the feedback onset (error sound or valve).

    Metric: M = (w_t - 0.05) - (w_t + 0.05), where t = feedback_times
    Criterion: M != 0
    Units: radians

    :param data: dict of trial data with keys ('wheel_timestamps', 'wheel_position', 'choice',
    'intervals', 'feedback_times')
    """
    # Get tuple of wheel times and positions within 100ms of feedback
    traces = traces_by_trial(
        data["wheel_timestamps"],
        data["wheel_position"],
        start=data["feedback_times"] - 0.05,
        end=data["feedback_times"] + 0.05,
    )
    metric = np.zeros_like(data["feedback_times"])
    # For each trial find the displacement
    for i, trial in enumerate(traces):
        pos = trial[1]
        if pos.size > 1:
            metric[i] = pos[-1] - pos[0]

    # except no-go trials
    metric[data["choice"] == 0] = np.nan
    nans = np.isnan(metric)
    passed = np.zeros_like(metric) * np.nan

    passed[~nans] = (metric[~nans] != 0).astype(np.float)
    assert data["intervals"].shape[0] == len(metric) == len(passed)
    return metric, passed


def check_wheel_move_during_closed_loop(data, wheel_gain=None, **_):
    """ Check that the wheel moves by at least 35 degrees during the closed-loop period
    on trials where a feedback (error sound or valve) is delivered.

    Metric: M = abs(w_resp - w_t0) - threshold_displacement, where w_resp = position at response
        time, w_t0 = position at go cue time, threshold_displacement = displacement required to
        move 35 visual degrees
    Criterion: displacement < 1 visual degree
    Units: degrees angle of wheel turn

    :param data: dict of trial data with keys ('wheel_timestamps', 'wheel_position', 'choice',
    'intervals', 'goCueTrigger_times', 'response_times', 'feedback_times', 'position')
    :param wheel_gain: the 'STIM_GAIN' task setting
    """
    if wheel_gain is None:
        _log.warning("No wheel_gain input in function call, returning None")
        return None

    # Get tuple of wheel times and positions over each trial's closed-loop period
    traces = traces_by_trial(
        data["wheel_timestamps"],
        data["wheel_position"],
        start=data["goCueTrigger_times"],
        end=data["response_times"],
    )

    metric = np.zeros_like(data["feedback_times"])
    # For each trial find the absolute displacement
    for i, trial in enumerate(traces):
        t, pos = trial
        if pos.size != 0:
            # Find the position of the preceding sample and subtract it
            idx = np.abs(data["wheel_timestamps"] - t[0]).argmin() - 1
            origin = data["wheel_position"][idx]
            metric[i] = np.abs(pos - origin).max()

    # Load wheel_gain and thresholds for each trial
    wheel_gain = np.array([wheel_gain] * len(data["position"]))
    thresh = data["position"]
    # abs displacement, s, in mm required to move 35 visual degrees
    s_mm = np.abs(thresh / wheel_gain)  # don't care about direction
    criterion = cm_to_rad(s_mm * 1e-1)  # convert abs displacement to radians (wheel pos is in rad)
    metric = metric - criterion  # difference should be close to 0
    rad_per_deg = cm_to_rad(1 / wheel_gain * 1e-1)
    passed = (np.abs(metric) < rad_per_deg).astype(np.float)  # less than 1 visual degree off
    metric[data["choice"] == 0] = passed[data["choice"] == 0] = np.nan  # except no-go trials
    assert data["intervals"].shape[0] == len(metric) == len(passed)
    return metric, passed


def check_wheel_freeze_during_quiescence(data, **_):
    """ Check that the wheel does not move more than 2 ticks each direction for at least 0.2 + 0.2-0.6
    amount of time (quiescent period; exact value in bpod['quiescence']) before the go cue tone.

    Metric: M = |max(W) - min(W)| where W is wheel pos over quiescence interval
    interval = [goCueTrigger_time - quiescent_duration, goCueTrigger_time]
    Criterion: M < 2 degrees
    Units: degrees angle of wheel turn

    :param data: dict of trial data with keys ('wheel_timestamps', 'wheel_position', 'quiescence',
    'intervals', 'stimOnTrigger_times')
    """
    assert np.all(np.diff(data["wheel_timestamps"]) > 0)
    assert data["quiescence"].size == data["stimOnTrigger_times"].size
    # Get tuple of wheel times and positions over each trial's quiescence period
    qevt_start_times = data["stimOnTrigger_times"] - data["quiescence"]
    traces = traces_by_trial(
        data["wheel_timestamps"],
        data["wheel_position"],
        start=qevt_start_times,
        end=data["stimOnTrigger_times"]
    )

    metric = np.zeros((len(data["quiescence"]), 2))  # (n_trials, n_directions)
    for i, trial in enumerate(traces):
        t, pos = trial
        # Get the last position before the period began
        if pos.size > 0:
            # Find the position of the preceding sample and subtract it
            idx = np.abs(data["wheel_timestamps"] - t[0]).argmin() - 1
            origin = data["wheel_position"][idx if idx != -1 else 0]
            # Find the absolute min and max relative to the last sample
            metric[i, :] = np.abs([np.min(pos - origin), np.max(pos - origin)])
    # Reduce to the largest displacement found in any direction
    metric = np.max(metric, axis=1)
    metric = 180 * metric / np.pi  # convert to degrees from radians
    criterion = 2  # Position shouldn't change more than 2 in either direction
    passed = metric < criterion
    assert data["intervals"].shape[0] == len(metric) == len(passed)
    return metric, passed


def check_detected_wheel_moves(data, min_qt=0, **_):
    """ Check that the detected first movement times are reasonable.

    Metric: M = firstMovement times
    Criterion: (goCue trigger time - min quiescent period) < M < response time
    Units: Seconds [s]

    :param data: dict of trial data with keys ('firstMovement_times', 'goCueTrigger_times',
    'response_times', 'choice', 'intervals')
    :param min_qt: the minimum possible quiescent period (the QUIESCENT_PERIOD task parameter)
    """
    # Depending on task version this may be a single value or an array of quiescent periods
    min_qt = np.array(min_qt)
    if min_qt.size > data["intervals"].shape[0]:
        min_qt = min_qt[:data["intervals"].shape[0]]

    metric = data['firstMovement_times']
    qevt_start = data['goCueTrigger_times'] - np.array(min_qt)
    response = data['response_times']
    passed = np.array([a < m < b for m, a, b in zip(metric, qevt_start, response)], dtype=np.float)
    nogo = data['choice'] == 0
    passed[nogo] = np.nan  # No go trial may have no movement times and that's fine
    return metric, passed


# === Sequence of events checks ===

def check_error_trial_event_sequence(data, **_):
    """ Check that on incorrect / miss trials, there are exactly:
    2 audio events (go cue sound and error sound) and 2 Bpod events (trial start, ITI), occurring
    in the correct order

    Metric: M = Bpod (trial start) > audio (go cue) > audio (error) > Bpod (ITI) > Bpod (trial end)
    Criterion: M == True
    Units: -none-

    :param data: dict of trial data with keys ('errorCue_times', 'goCue_times', 'intervals',
    'itiIn_times', 'correct')
    """
    nans = (
        np.isnan(data["intervals"][:, 0]) |
        np.isnan(data["goCue_times"])     |  # noqa
        np.isnan(data["errorCue_times"])  |  # noqa
        np.isnan(data["itiIn_times"])     |  # noqa
        np.isnan(data["intervals"][:, 1])
    )

    a = np.less(data["intervals"][:, 0], data["goCue_times"], where=~nans)
    b = np.less(data["goCue_times"], data["errorCue_times"], where=~nans)
    c = np.less(data["errorCue_times"], data["itiIn_times"], where=~nans)
    d = np.less(data["itiIn_times"], data["intervals"][:, 1], where=~nans)

    metric = a & b & c & d & ~nans

    passed = metric.astype(np.float)
    passed[data["correct"]] = np.nan  # Look only at incorrect trials
    assert data["intervals"].shape[0] == len(metric) == len(passed)
    return metric, passed


def check_correct_trial_event_sequence(data, **_):
    """ Check that on correct trials, there are exactly:
    1 audio events and 3 Bpod events (valve open, trial start, ITI), occurring in the correct order

    Metric: M = Bpod (trial start) > audio (go cue) > Bpod (valve) > Bpod (ITI) > Bpod (trial end)
    Criterion: M == True
    Units: -none-

    :param data: dict of trial data with keys ('valveOpen_times', 'goCue_times', 'intervals',
    'itiIn_times', 'correct')
    """
    nans = (
        np.isnan(data["intervals"][:, 0]) |
        np.isnan(data["goCue_times"])     |  # noqa
        np.isnan(data["valveOpen_times"]) |
        np.isnan(data["itiIn_times"])     |  # noqa
        np.isnan(data["intervals"][:, 1])
    )

    a = np.less(data["intervals"][:, 0], data["goCue_times"], where=~nans)
    b = np.less(data["goCue_times"], data["valveOpen_times"], where=~nans)
    c = np.less(data["valveOpen_times"], data["itiIn_times"], where=~nans)
    d = np.less(data["itiIn_times"], data["intervals"][:, 1], where=~nans)
    metric = a & b & c & d & ~nans

    passed = metric.astype(np.float)
    passed[~data["correct"]] = np.nan  # Look only at correct trials
    assert data["intervals"].shape[0] == len(metric) == len(passed)
    return metric, passed


def check_n_trial_events(data, **_):
    """ Check that the number events per trial is correct
    Within every trial interval there should be one of each trial event, except for
    goCueTrigger_times which should only be defined for incorrect trials

    Metric: M = all(start < event < end) for all event times except errorCueTrigger_times where
                start < error_trigger < end if not correct trial, else error_trigger == NaN
    Criterion: M == True
    Units: -none-, boolean

    :param data: dict of trial data with keys ('intervals', 'stimOnTrigger_times',
                 'stimOffTrigger_times', 'stimOn_times', 'stimOff_times', 'stimFreeze_times',
                 'stimFreezeTrigger_times', 'errorCueTrigger_times', 'itiIn_times',
                 'goCueTrigger_times', 'goCue_times', 'response_times', 'feedback_times')
    """

    intervals = data['intervals']
    correct = data['correct']
    err_trig = data['errorCueTrigger_times']

    # Exclude these fields; valve and errorCue times are the same as feedback_times and we must
    # test errorCueTrigger_times separately
    exclude = ('firstMovement_times', 'valveOpen_times', 'errorCue_times', 'errorCueTrigger_times')
    events = [k for k in data.keys() if k.endswith('_times') and k not in exclude]
    metric = np.zeros(data["intervals"].shape[0], dtype=bool)

    # For each trial interval check that one of each trial event occurred.  For incorrect trials,
    # check the error cue trigger occurred within the interval, otherwise check it is nan.
    for i, (start, end) in enumerate(intervals):
        metric[i] = (all([start < data[k][i] < end for k in events]) and
                     (np.isnan(err_trig[i]) if correct[i] else start < err_trig[i] < end))

    passed = metric.astype(np.bool)
    assert intervals.shape[0] == len(metric) == len(passed)
    return metric, passed


def check_trial_length(data, **_):
    """ Check that the time difference between the onset of the go cue sound
    and the feedback (error sound or valve) is positive and smaller than 60.1 s.

    Metric: M = feedback_times - goCue_times
    Criteria: 0 < M < 60.1 s
    Units: seconds [s]

    :param data: dict of trial data with keys ('feedback_times', 'goCue_times', 'intervals')
    """
    metric = np.nan_to_num(data["feedback_times"] - data["goCue_times"], nan=np.inf)
    passed = (metric < 60.1) & (metric > 0)
    assert data["intervals"].shape[0] == len(metric) == len(passed)
    return metric, passed


# === Trigger-response delay checks ===

def check_goCue_delays(data, **_):
    """ Check that the time difference between the go cue sound being triggered and
    effectively played is smaller than 1ms.

    Metric: M = goCue_times - goCueTrigger_times
    Criterion: 0 < M <= 0.001 s
    Units: seconds [s]

    :param data: dict of trial data with keys ('goCue_times', 'goCueTrigger_times', 'intervals')
    """
    metric = np.nan_to_num(data["goCue_times"] - data["goCueTrigger_times"], nan=np.inf)
    passed = (metric <= 0.0015) & (metric > 0)
    assert data["intervals"].shape[0] == len(metric) == len(passed)
    return metric, passed


def check_errorCue_delays(data, **_):
    """ Check that the time difference between the error sound being triggered and
    effectively played is smaller than 1ms.
    Metric: M = errorCue_times - errorCueTrigger_times
    Criterion: 0 < M <= 0.001 s
    Units: seconds [s]

    :param data: dict of trial data with keys ('errorCue_times', 'errorCueTrigger_times',
    'intervals', 'correct')
    """
    metric = np.nan_to_num(data["errorCue_times"] - data["errorCueTrigger_times"], nan=np.inf)
    passed = ((metric <= 0.0015) & (metric > 0)).astype(np.float)
    passed[data["correct"]] = metric[data["correct"]] = np.nan
    assert data["intervals"].shape[0] == len(metric) == len(passed)
    return metric, passed


def check_stimOn_delays(data, **_):
    """ Check that the time difference between the visual stimulus onset-command being triggered
    and the stimulus effectively appearing on the screen is smaller than 150 ms.

    Metric: M = stimOn_times - stimOnTrigger_times
    Criterion: 0 < M < 0.150 s
    Units: seconds [s]

    :param data: dict of trial data with keys ('stimOn_times', 'stimOnTrigger_times',
    'intervals')
    """
    metric = np.nan_to_num(data["stimOn_times"] - data["stimOnTrigger_times"], nan=np.inf)
    passed = (metric <= 0.15) & (metric > 0)
    assert data["intervals"].shape[0] == len(metric) == len(passed)
    return metric, passed


def check_stimOff_delays(data, **_):
    """ Check that the time difference between the visual stimulus offset-command
    being triggered and the visual stimulus effectively turning off on the screen
    is smaller than 150 ms.

    Metric: M = stimOff_times - stimOffTrigger_times
    Criterion: 0 < M < 0.150 s
    Units: seconds [s]

    :param data: dict of trial data with keys ('stimOff_times', 'stimOffTrigger_times',
    'intervals')
    """
    metric = np.nan_to_num(data["stimOff_times"] - data["stimOffTrigger_times"], nan=np.inf)
    passed = (metric <= 0.15) & (metric > 0)
    assert data["intervals"].shape[0] == len(metric) == len(passed)
    return metric, passed


def check_stimFreeze_delays(data, **_):
    """ Check that the time difference between the visual stimulus freeze-command
    being triggered and the visual stimulus effectively freezing on the screen
    is smaller than 150 ms.

    Metric: M = stimFreeze_times - stimFreezeTrigger_times
    Criterion: 0 < M < 0.150 s
    Units: seconds [s]

    :param data: dict of trial data with keys ('stimFreeze_times', 'stimFreezeTrigger_times',
    'intervals')
    """
    metric = np.nan_to_num(data["stimFreeze_times"] - data["stimFreezeTrigger_times"], nan=np.inf)
    passed = (metric <= 0.15) & (metric > 0)
    assert data["intervals"].shape[0] == len(metric) == len(passed)
    return metric, passed


# === Data integrity checks ===

def check_reward_volumes(data, **_):
    """ Check that the reward volume is between 1.5 and 3 uL for correct trials, 0 for incorrect.

    Metric: M = reward volume
    Criterion: 1.5 <= M <= 3 if correct else M == 0
    Units: uL

    :param data: dict of trial data with keys ('rewardVolume', 'correct', 'intervals')
    """
    metric = data['rewardVolume']
    correct = data['correct']
    passed = np.zeros_like(metric, dtype=np.bool)
    # Check correct trials within correct range
    passed[correct] = (1.5 <= metric[correct]) & (metric[correct] <= 3.)
    # Check incorrect trials are 0
    passed[~correct] = metric[~correct] == 0
    assert data["intervals"].shape[0] == len(metric) == len(passed)
    return metric, passed


def check_reward_volume_set(data, **_):
    """ Check that there is only two reward volumes within a session, one of which is 0.

    Metric: M = set(rewardVolume)
    Criterion: (0 < len(M) <= 2) and 0 in M

    :param data: dict of trial data with keys ('rewardVolume')
    """
    metric = data["rewardVolume"]
    passed = 0 < len(set(metric)) <= 2 and 0. in metric
    return metric, passed


def check_wheel_integrity(data, re_encoding='X1', enc_res=None, **_):
    """ Check that the difference between wheel position samples is close to the encoder resolution
    and that the wheel timestamps strictly increase.

    Note: At high velocities some samples are missed due to the scanning frequency of the DAQ.
    This checks for more than 1 missing sample in a row (i.e. the difference between samples >= 2)

    Metric: M = (absolute difference of the positions < 1.5 * encoder resolution)
                 + 1 if (difference of timestamps <= 0) else 0
    Criterion: M  ~= 0
    Units: arbitrary (radians, sometimes + 1)

    :param data: dict of wheel data with keys ('wheel_timestamps', 'wheel_position')
    :param re_encoding: the encoding of the wheel data, X1, X2 or X4
    :param enc_res: the rotary encoder resolution (default 1024 ticks per revolution)
    """
    if isinstance(re_encoding, str):
        re_encoding = int(re_encoding[-1])
    # The expected difference between samples in the extracted units
    resolution = 1 / (enc_res or WHEEL_TICKS) * np.pi * 2 * WHEEL_RADIUS_CM / re_encoding
    # We expect the difference of neighbouring positions to be close to the resolution
    pos_check = np.abs(np.diff(data['wheel_position']))
    # Timestamps should be strictly increasing
    ts_check = np.diff(data['wheel_timestamps']) <= 0.
    metric = pos_check + ts_check.astype(float)  # all values should be close to zero
    passed = metric < 1.5 * resolution
    return metric, passed


# === Pre-stimulus checks ===

def check_stimulus_move_before_goCue(data, photodiode=None, **_):
    """ Check that there are no visual stimulus change(s) between the start of the trial and the
    go cue sound onset - 20 ms.

    Metric: M = number of visual stimulus change events between trial start and goCue_times - 20ms
    Criterion: M == 0
    Units: -none-, integer

    :param data: dict of trial data with keys ('goCue_times', 'intervals', 'choice')
    :param photodiode: the fronts from Bpod's BNC1 input or FPGA frame2ttl channel
    """
    if photodiode is None:
        _log.warning("No photodiode TTL input in function call, returning None")
        return None
    s = photodiode["times"]
    s = s[~np.isnan(s)]  # Remove NaNs
    metric = np.array([])
    for i, c in zip(data["intervals"][:, 0], data["goCue_times"]):
        metric = np.append(metric, np.count_nonzero(s[s > i] < (c - 0.02)))

    passed = (metric == 0).astype(np.float)
    # Remove no go trials
    passed[data["choice"] == 0] = np.nan
    assert data["intervals"].shape[0] == len(metric) == len(passed)
    return metric, passed


def check_audio_pre_trial(data, audio=None, **_):
    """ Check that there are no audio outputs between the start of the trial and the
    go cue sound onset - 20 ms.

    Metric: M = sum(start_times < audio TTL < (goCue_times - 20ms))
    Criterion: M == 0
    Units: -none-, integer

    :param data: dict of trial data with keys ('goCue_times', 'intervals')
    :param audio: the fronts from Bpod's BNC2 input FPGA audio sync channel
    """
    if audio is None:
        _log.warning("No BNC2 input in function call, retuning None")
        return None
    s = audio["times"][~np.isnan(audio["times"])]  # Audio TTLs with NaNs removed
    metric = np.array([], dtype=np.int8)
    for i, c in zip(data["intervals"][:, 0], data["goCue_times"]):
        metric = np.append(metric, sum(s[s > i] < (c - 0.02)))
    passed = metric == 0
    assert data["intervals"].shape[0] == len(metric) == len(passed)
    return metric, passed<|MERGE_RESOLUTION|>--- conflicted
+++ resolved
@@ -72,11 +72,8 @@
         :param log: A logging.Logger instance, if None the 'ibllib' logger is used
         :param one: An ONE instance for fetching and setting the QC on Alyx
         """
-<<<<<<< HEAD
         # When an eid is provided, we will download the required data by default (if necessary)
         self.download_data = not is_session_path(session_path_or_eid)
-=======
->>>>>>> c3f6b8e6
         super().__init__(session_path_or_eid, **kwargs)
 
         # Data
@@ -100,7 +97,6 @@
         """Compute and store the QC metrics
         Runs the QC on the session and stores a map of the metrics for each datapoint for each
         test, and a map of which datapoints passed for each test
-<<<<<<< HEAD
         :param bpod_only: if True no data is extracted from the FPGA for ephys sessions
         :param download_data: if True, any missing raw data is downloaded via ONE.  By default
         data are not downloaded if a session path was provided to the constructor.
@@ -109,14 +105,6 @@
         if self.extractor is None:
             ensure_data = kwargs.pop('download_only', self.download_data)
             self.load_data(download_data=ensure_data, **kwargs)
-=======
-        :param bpod_only (False)
-        :param download_data (True)
-        :return:
-        """
-        if self.extractor is None:
-            self.load_data(**kwargs)
->>>>>>> c3f6b8e6
         self.log.info(f"Session {self.session_path}: Running QC on behavior data...")
         self.metrics, self.passed = get_bpodqc_metrics_frame(
             self.extractor.data,
@@ -131,15 +119,10 @@
     def run(self, update=False, **kwargs):
         """
         :param update: if True, updates the session QC fields on Alyx
-<<<<<<< HEAD
         :param bpod_only: if True no data is extracted from the FPGA for ephys sessions
         :param download_data: if True, any missing raw data is downloaded via ONE.  By default
         data are not downloaded if a session path was provided to the constructor.
-=======
-        :param bpod_only (False)
-        :param download_data (True)
->>>>>>> c3f6b8e6
-        :return:
+        :return: session outcome (str), a dict for extended QC
         """
         if self.metrics is None:
             self.compute(**kwargs)
@@ -187,22 +170,16 @@
 
 class HabituationQC(TaskQC):
 
-<<<<<<< HEAD
     def compute(self, download_data=None):
-=======
-    def compute(self):
->>>>>>> c3f6b8e6
         """Compute and store the QC metrics
         Runs the QC on the session and stores a map of the metrics for each datapoint for each
         test, and a map of which datapoints passed for each test
         :return:
         """
         if self.extractor is None:
-<<<<<<< HEAD
-            self.load_data(download_data or self.download_data)
-=======
-            self.load_data()
->>>>>>> c3f6b8e6
+            # If download_data is None, decide based on whether eid or session path was provided
+            ensure_data = self.download_data if download_data is None else download_data
+            self.load_data(download_data=ensure_data)
         self.log.info(f"Session {self.session_path}: Running QC on habituation data...")
 
         # Initialize checks
