from dataclasses import dataclass
import logging
import matplotlib.pyplot as plt
from pathlib import Path, PurePosixPath
import numpy as np
import nrrd

from one.webclient import http_download_file
import one.params
import one.remote.aws as aws

from iblutil.numerical import ismember
from ibllib.atlas.regions import BrainRegions, FranklinPaxinosRegions


_logger = logging.getLogger(__name__)
ALLEN_CCF_LANDMARKS_MLAPDV_UM = {'bregma': np.array([5739, 5400, 332])}
<<<<<<< HEAD
PAXINOS_CCF_LANDMARKS_MLAPDV_UM = {'bregma': np.array([5700, 4300 + 160, 330])}

S3_BUCKET_IBL = 'ibl-brain-wide-map-public'


def s3_download_public(bucket, object, destination):
    """
    downloads file from public bucket
    :param bucket:
    :param object:
    :param destination:
    :return:
    """
    boto3.client('s3', config=Config(signature_version=UNSIGNED)).download_file(
        S3_BUCKET_IBL, object, str(destination))
=======
>>>>>>> 5cd3cbf8


def cart2sph(x, y, z):
    """
    Converts cartesian to spherical Coordinates
    theta: polar angle, phi: azimuth
    """
    r = np.sqrt(x ** 2 + y ** 2 + z ** 2)
    phi = np.arctan2(y, x) * 180 / np.pi
    theta = np.zeros_like(r)
    iok = r != 0
    theta[iok] = np.arccos(z[iok] / r[iok]) * 180 / np.pi
    if theta.size == 1:
        theta = float(theta)
    return r, theta, phi


def sph2cart(r, theta, phi):
    """
    Converts Spherical to Cartesian coordinates
    theta: polar angle, phi: azimuth
    """
    x = r * np.cos(phi / 180 * np.pi) * np.sin(theta / 180 * np.pi)
    y = r * np.sin(phi / 180 * np.pi) * np.sin(theta / 180 * np.pi)
    z = r * np.cos(theta / 180 * np.pi)
    return x, y, z


class BrainCoordinates:
    """
    Class for mapping and indexing a 3D array to real-world coordinates
    x = ml, right positive
    y = ap, anterior positive
    z = dv, dorsal positive

    The layout of the Atlas dimension is done according to the most used sections so they lay
    contiguous on disk assuming C-ordering: V[iap, iml, idv]

    nxyz: number of elements along each cartesian axis (nx, ny, nz) = (nml, nap, ndv)
    xyz0: coordinates of the element volume[0, 0, 0]] in the coordinate space
    dxyz: spatial interval of the volume along the 3 dimensions
    """

    def __init__(self, nxyz, xyz0=[0, 0, 0], dxyz=[1, 1, 1]):
        if np.isscalar(dxyz):
            dxyz = [dxyz for i in range(3)]
        self.x0, self.y0, self.z0 = list(xyz0)
        self.dx, self.dy, self.dz = list(dxyz)
        self.nx, self.ny, self.nz = list(nxyz)

    @property
    def dxyz(self):
        return np.array([self.dx, self.dy, self.dz])

    @property
    def nxyz(self):
        return np.array([self.nx, self.ny, self.nz])

    """Methods ratios to indice"""
    def r2ix(self, r):
        return int((self.nx - 1) * r)

    def r2iy(self, r):
        return int((self.nz - 1) * r)

    def r2iz(self, r):
        return int((self.nz - 1) * r)

    """Methods distance to indice"""
    @staticmethod
    def _round(i, round=True):
        nanval = 0
        if round:
            ii = np.array(np.round(i)).astype(int)
            ii[np.isnan(i)] = nanval
            return ii
        else:
            return i

    def x2i(self, x, round=True, mode='raise'):
        i = np.asarray(self._round((x - self.x0) / self.dx, round=round))
        if np.any(i < 0) or np.any(i >= self.nx):
            if mode == 'clip':
                i[i < 0] = 0
                i[i >= self.nx] = self.nx - 1
            elif mode == 'raise':
                raise ValueError("At least one x value lies outside of the atlas volume.")
            elif mode == 'wrap':
                pass
        return i

    def y2i(self, y, round=True, mode='raise'):
        i = np.asarray(self._round((y - self.y0) / self.dy, round=round))
        if np.any(i < 0) or np.any(i >= self.ny):
            if mode == 'clip':
                i[i < 0] = 0
                i[i >= self.ny] = self.ny - 1
            elif mode == 'raise':
                raise ValueError("At least one y value lies outside of the atlas volume.")
            elif mode == 'wrap':
                pass
        return i

    def z2i(self, z, round=True, mode='raise'):
        i = np.asarray(self._round((z - self.z0) / self.dz, round=round))
        if np.any(i < 0) or np.any(i >= self.nz):
            if mode == 'clip':
                i[i < 0] = 0
                i[i >= self.nz] = self.nz - 1
            elif mode == 'raise':
                raise ValueError("At least one z value lies outside of the atlas volume.")
            elif mode == 'wrap':
                pass
        return i

    def xyz2i(self, xyz, round=True, mode='raise'):
        """
        :param mode: {‘raise’, 'clip', 'wrap'} determines what to do when determined index lies outside the atlas volume
                     'raise' will raise a ValueError
                     'clip' will replace the index with the closest index inside the volume
                     'wrap' will wrap around to the other side of the volume. This is only here for legacy reasons
        """
        xyz = np.array(xyz)
        dt = int if round else float
        out = np.zeros_like(xyz, dtype=dt)
        out[..., 0] = self.x2i(xyz[..., 0], round=round, mode=mode)
        out[..., 1] = self.y2i(xyz[..., 1], round=round, mode=mode)
        out[..., 2] = self.z2i(xyz[..., 2], round=round, mode=mode)
        return out

    """Methods indices to distance"""
    def i2x(self, ind):
        return ind * self.dx + self.x0

    def i2y(self, ind):
        return ind * self.dy + self.y0

    def i2z(self, ind):
        return ind * self.dz + self.z0

    def i2xyz(self, iii):
        iii = np.array(iii, dtype=float)
        out = np.zeros_like(iii)
        out[..., 0] = self.i2x(iii[..., 0])
        out[..., 1] = self.i2y(iii[..., 1])
        out[..., 2] = self.i2z(iii[..., 2])
        return out

    """Methods bounds"""
    @property
    def xlim(self):
        return self.i2x(np.array([0, self.nx - 1]))

    @property
    def ylim(self):
        return self.i2y(np.array([0, self.ny - 1]))

    @property
    def zlim(self):
        return self.i2z(np.array([0, self.nz - 1]))

    def lim(self, axis):
        if axis == 0:
            return self.xlim
        elif axis == 1:
            return self.ylim
        elif axis == 2:
            return self.zlim

    """returns scales"""
    @property
    def xscale(self):
        return self.i2x(np.arange(self.nx))

    @property
    def yscale(self):
        return self.i2y(np.arange(self.ny))

    @property
    def zscale(self):
        return self.i2z(np.arange(self.nz))

    """returns the 3d mgrid used for 3d visualization"""
    @property
    def mgrid(self):
        return np.meshgrid(self.xscale, self.yscale, self.zscale)


class BrainAtlas:
    """
    Objects that holds image, labels and coordinate transforms for a brain Atlas.
    Currently this is designed for the AllenCCF at several resolutions,
    yet this class can be used for other atlases arises.
    """
    def __init__(self, image, label, dxyz, regions, iorigin=[0, 0, 0],
                 dims2xyz=[0, 1, 2], xyz2dims=[0, 1, 2]):
        """
        self.image: image volume (ap, ml, dv)
        self.label: label volume (ap, ml, dv)
        self.bc: atlas.BrainCoordinate object
        self.regions: atlas.BrainRegions object
        self.top: 2d np array (ap, ml) containing the z-coordinate (m) of the surface of the brain
        self.dims2xyz and self.zyz2dims: map image axis order to xyz coordinates order
        """

        self.image = image
        self.label = label
        self.regions = regions
        self.dims2xyz = dims2xyz
        self.xyz2dims = xyz2dims
        assert np.all(self.dims2xyz[self.xyz2dims] == np.array([0, 1, 2]))
        assert np.all(self.xyz2dims[self.dims2xyz] == np.array([0, 1, 2]))
        # create the coordinate transform object that maps volume indices to real world coordinates
        nxyz = np.array(self.image.shape)[self.dims2xyz]
        bc = BrainCoordinates(nxyz=nxyz, xyz0=(0, 0, 0), dxyz=dxyz)
        self.bc = BrainCoordinates(nxyz=nxyz, xyz0=-bc.i2xyz(iorigin), dxyz=dxyz)

        self.surface = None
        self.boundary = None

    @staticmethod
    def _get_cache_dir():
        par = one.params.get(silent=True)
        path_atlas = Path(par.CACHE_DIR).joinpath(PurePosixPath('histology', 'ATLAS', 'Needles', 'Allen', 'flatmaps'))
        return path_atlas

    def compute_surface(self):
        """
        Get the volume top, bottom, left and right surfaces, and from these the outer surface of
        the image volume. This is needed to compute probe insertions intersections.

        NOTE: In places where the top or bottom surface touch the top or bottom of the atlas volume, the surface
        will be set to np.nan. If you encounter issues working with these surfaces check if this might be the cause.
        """
        if self.surface is None:  # only compute if it hasn't already been computed
            axz = self.xyz2dims[2]  # this is the dv axis
            _surface = (self.label == 0).astype(np.int8) * 2
            l0 = np.diff(_surface, axis=axz, append=2)
            _top = np.argmax(l0 == -2, axis=axz).astype(float)
            _top[_top == 0] = np.nan
            _bottom = self.bc.nz - np.argmax(np.flip(l0, axis=axz) == 2, axis=axz).astype(float)
            _bottom[_bottom == self.bc.nz] = np.nan
            self.top = self.bc.i2z(_top + 1)
            self.bottom = self.bc.i2z(_bottom - 1)
            self.surface = np.diff(_surface, axis=self.xyz2dims[0], append=2) + l0
            idx_srf = np.where(self.surface != 0)
            self.surface[idx_srf] = 1
            self.srf_xyz = self.bc.i2xyz(np.c_[idx_srf[self.xyz2dims[0]], idx_srf[self.xyz2dims[1]],
                                               idx_srf[self.xyz2dims[2]]].astype(float))

    def _lookup_inds(self, ixyz, mode='raise'):
        """
        Performs a 3D lookup from volume indices ixyz to the image volume
        :param ixyz: [n, 3] array of indices in the mlapdv order
        :return: n array of flat indices
        """
        idims = np.split(ixyz[..., self.xyz2dims], [1, 2], axis=-1)
        inds = np.ravel_multi_index(idims, self.bc.nxyz[self.xyz2dims], mode=mode)
        return inds.squeeze()

    def _lookup(self, xyz, mode='raise'):
        """
        Performs a 3D lookup from real world coordinates to the flat indices in the volume
        defined in the BrainCoordinates object
        :param xyz: [n, 3] array of coordinates
        :return: n array of flat indices
        """
        return self._lookup_inds(self.bc.xyz2i(xyz, mode=mode), mode=mode)

    def get_labels(self, xyz, mapping=None, radius_um=None, mode='raise'):
        """
        Performs a 3D lookup from real world coordinates to the volume labels
        and return the regions ids according to the mapping
        :param xyz: [n, 3] array of coordinates
        :param mapping: brain region mapping (defaults to original Allen mapping)
        :param radius_um: if not null, returns a regions ids array and an array of proportion
         of regions in a sphere of size radius around the coordinates.
        :return: n array of region ids
        """
        mapping = mapping or self.regions.default_mapping

        if radius_um:
            nrx = int(np.ceil(radius_um / abs(self.bc.dx) / 1e6))
            nry = int(np.ceil(radius_um / abs(self.bc.dy) / 1e6))
            nrz = int(np.ceil(radius_um / abs(self.bc.dz) / 1e6))
            nr = [nrx, nry, nrz]
            iii = self.bc.xyz2i(xyz)
            # computing the cube radius and indices is more complicated as volume indices are not
            # necessariy in ml, ap, dv order so the indices order is dynamic
            rcube = np.meshgrid(*tuple((np.arange(
                -nr[i], nr[i] + 1) * self.bc.dxyz[i]) ** 2 for i in self.xyz2dims))
            rcube = np.sqrt(rcube[0] + rcube[1], rcube[2]) * 1e6
            icube = tuple(slice(-nr[i] + iii[i], nr[i] + iii[i] + 1) for i in self.xyz2dims)
            cube = self.regions.mappings[mapping][self.label[icube]]
            ilabs, counts = np.unique(cube[rcube <= radius_um], return_counts=True)
            return self.regions.id[ilabs], counts / np.sum(counts)
        else:
            regions_indices = self._get_mapping(mapping=mapping)[self.label.flat[self._lookup(xyz, mode=mode)]]
            return self.regions.id[regions_indices]

    def _get_mapping(self, mapping=None):
        """
        Safe way to get mappings if nothing defined in regions.
        A mapping transforms from the full allen brain Atlas ids to the remapped ids
        new_ids = ids[mapping]
        """
        mapping = mapping or self.regions.default_mapping
        if hasattr(self.regions, 'mappings'):
            return self.regions.mappings[mapping]
        else:
            return np.arange(self.regions.id.size)

    def _label2rgb(self, imlabel):
        """
        Converts a slice from the label volume to its RGB equivalent for display
        :param imlabel: 2D np-array containing label ids (slice of the label volume)
        :return: 3D np-array of the slice uint8 rgb values
        """
        if getattr(self.regions, 'rgb', None) is None:
            return self.regions.id[imlabel]
        else:  # if the regions exist and have the rgb attribute, do the rgb lookup
            return self.regions.rgb[imlabel]

    def tilted_slice(self, xyz, axis, volume='image'):
        """
        From line coordinates, extracts the tilted plane containing the line from the 3D volume
        :param xyz: np.array: points defining a probe trajectory in 3D space (xyz triplets)
        if more than 2 points are provided will take the best fit
        :param axis:
            0: along ml = sagittal-slice
            1: along ap = coronal-slice
            2: along dv = horizontal-slice
        :param volume: 'image' or 'annotation'
        :return: np.array, abscissa extent (width), ordinate extent (height),
        squeezed axis extent (depth)
        """
        if axis == 0:   # sagittal slice (squeeze/take along ml-axis)
            wdim, hdim, ddim = (1, 2, 0)
        elif axis == 1:  # coronal slice (squeeze/take along ap-axis)
            wdim, hdim, ddim = (0, 2, 1)
        elif axis == 2:  # horizontal slice (squeeze/take along dv-axis)
            wdim, hdim, ddim = (0, 1, 2)
        # get the best fit and find exit points of the volume along squeezed axis
        trj = Trajectory.fit(xyz)
        sub_volume = trj._eval(self.bc.lim(axis=hdim), axis=hdim)
        sub_volume[:, wdim] = self.bc.lim(axis=wdim)
        sub_volume_i = self.bc.xyz2i(sub_volume)
        tile_shape = np.array([np.diff(sub_volume_i[:, hdim])[0] + 1, self.bc.nxyz[wdim]])
        # get indices along each dimension
        indx = np.arange(tile_shape[1])
        indy = np.arange(tile_shape[0])
        inds = np.linspace(*sub_volume_i[:, ddim], tile_shape[0])
        # compute the slice indices and output the slice
        _, INDS = np.meshgrid(indx, np.int64(np.around(inds)))
        INDX, INDY = np.meshgrid(indx, indy)
        indsl = [[INDX, INDY, INDS][i] for i in np.argsort([wdim, hdim, ddim])[self.xyz2dims]]
        if isinstance(volume, np.ndarray):
            tslice = volume[indsl[0], indsl[1], indsl[2]]
        elif volume.lower() == 'annotation':
            tslice = self._label2rgb(self.label[indsl[0], indsl[1], indsl[2]])
        elif volume.lower() == 'image':
            tslice = self.image[indsl[0], indsl[1], indsl[2]]
        elif volume.lower() == 'surface':
            tslice = self.surface[indsl[0], indsl[1], indsl[2]]

        #  get extents with correct convention NB: matplotlib flips the y-axis on imshow !
        width = np.sort(sub_volume[:, wdim])[np.argsort(self.bc.lim(axis=wdim))]
        height = np.flipud(np.sort(sub_volume[:, hdim])[np.argsort(self.bc.lim(axis=hdim))])
        depth = np.flipud(np.sort(sub_volume[:, ddim])[np.argsort(self.bc.lim(axis=ddim))])
        return tslice, width, height, depth

    def plot_tilted_slice(self, xyz, axis, volume='image', cmap=None, ax=None, **kwargs):
        """
        From line coordinates, extracts the tilted plane containing the line from the 3D volume
        :param xyz: np.array: points defining a probe trajectory in 3D space (xyz triplets)
        if more than 2 points are provided will take the best fit
        :param axis:
            0: along ml = sagittal-slice
            1: along ap = coronal-slice
            2: along dv = horizontal-slice
        :param volume: 'image' or 'annotation'
        :return: matplotlib axis
        """
        if axis == 0:
            axis_labels = np.array(['ap (um)', 'dv (um)', 'ml (um)'])
        elif axis == 1:
            axis_labels = np.array(['ml (um)', 'dv (um)', 'ap (um)'])
        elif axis == 2:
            axis_labels = np.array(['ml (um)', 'ap (um)', 'dv (um)'])

        tslice, width, height, depth = self.tilted_slice(xyz, axis, volume=volume)
        width = width * 1e6
        height = height * 1e6
        depth = depth * 1e6
        if not ax:
            plt.figure()
            ax = plt.gca()
            ax.axis('equal')
        if not cmap:
            cmap = plt.get_cmap('bone')
        # get the transfer function from y-axis to squeezed axis for second axe
        ab = np.linalg.solve(np.c_[height, height * 0 + 1], depth)
        height * ab[0] + ab[1]
        ax.imshow(tslice, extent=np.r_[width, height], cmap=cmap, **kwargs)
        sec_ax = ax.secondary_yaxis('right', functions=(
                                    lambda x: x * ab[0] + ab[1],
                                    lambda y: (y - ab[1]) / ab[0]))
        ax.set_xlabel(axis_labels[0])
        ax.set_ylabel(axis_labels[1])
        sec_ax.set_ylabel(axis_labels[2])
        return ax

    @staticmethod
    def _plot_slice(im, extent, ax=None, cmap=None, **kwargs):
        if not ax:
            ax = plt.gca()
            ax.axis('equal')
        if not cmap:
            cmap = plt.get_cmap('bone')
        ax.imshow(im, extent=extent, cmap=cmap, **kwargs)
        return ax

    def extent(self, axis):
        """
        :param axis: direction along which the volume is stacked:
         (2 = z for horizontal slice)
         (1 = y for coronal slice)
         (0 = x for sagittal slice)
        :return:
        """

        if axis == 0:
            extent = np.r_[self.bc.ylim, np.flip(self.bc.zlim)] * 1e6
        elif axis == 1:
            extent = np.r_[self.bc.xlim, np.flip(self.bc.zlim)] * 1e6
        elif axis == 2:
            extent = np.r_[self.bc.xlim, np.flip(self.bc.ylim)] * 1e6
        return extent

    def slice(self, coordinate, axis, volume='image', mode='raise', region_values=None,
              mapping=None, bc=None):
        """
        Get slice through atlas

        :param coordinate: coordinate to slice in metres, float
        :param axis: xyz convention:  0 for ml, 1 for ap, 2 for dv
            - 0: sagittal slice (along ml axis)
            - 1: coronal slice (along ap axis)
            - 2: horizontal slice (along dv axis)
        :param volume:
            - 'image' - allen image volume
            - 'annotation' - allen annotation volume
            - 'surface' - outer surface of mesh
            - 'boundary' - outline of boundaries between all regions
            - 'volume' - custom volume, must pass in volume of shape ba.image.shape as regions_value argument
            - 'value' - custom value per allen region, must pass in array of shape ba.regions.id as regions_value argument
        :param mode: error mode for out of bounds coordinates
            -   'raise' raise an error
            -   'clip' gets the first or last index
        :param region_values: custom values to plot
            - if volume='volume', region_values must have shape ba.image.shape
            - if volume='value', region_values must have shape ba.regions.id
        :param mapping: mapping to use. Options can be found using ba.regions.mappings.keys()
        :return: 2d array or 3d RGB numpy int8 array
        """
        if axis == 0:
            index = self.bc.x2i(np.array(coordinate), mode=mode)
        elif axis == 1:
            index = self.bc.y2i(np.array(coordinate), mode=mode)
        elif axis == 2:
            index = self.bc.z2i(np.array(coordinate), mode=mode)

        # np.take is 50 thousand times slower than straight slicing !
        def _take(vol, ind, axis):
            if mode == 'clip':
                ind = np.minimum(np.maximum(ind, 0), vol.shape[axis] - 1)
            if axis == 0:
                return vol[ind, :, :]
            elif axis == 1:
                return vol[:, ind, :]
            elif axis == 2:
                return vol[:, :, ind]

        def _take_remap(vol, ind, axis, mapping):
            # For the labels, remap the regions indices according to the mapping
            return self._get_mapping(mapping=mapping)[_take(vol, ind, axis)]

        if isinstance(volume, np.ndarray):
            return _take(volume, index, axis=self.xyz2dims[axis])
        elif volume in 'annotation':
            iregion = _take_remap(self.label, index, self.xyz2dims[axis], mapping)
            return self._label2rgb(iregion)
        elif volume == 'image':
            return _take(self.image, index, axis=self.xyz2dims[axis])
        elif volume == 'value':
            return region_values[_take_remap(self.label, index, self.xyz2dims[axis], mapping)]
        elif volume == 'image':
            return _take(self.image, index, axis=self.xyz2dims[axis])
        elif volume in ['surface', 'edges']:
            self.compute_surface()
            return _take(self.surface, index, axis=self.xyz2dims[axis])
        elif volume == 'boundary':
            iregion = _take_remap(self.label, index, self.xyz2dims[axis], mapping)
            return self.compute_boundaries(iregion)

        elif volume == 'volume':
            if bc is not None:
                index = bc.xyz2i(np.array([coordinate] * 3))[axis]
            return _take(region_values, index, axis=self.xyz2dims[axis])

    def compute_boundaries(self, values):
        """
        Compute the boundaries between regions on slice
        :param values:
        :return:
        """
        boundary = np.diff(values, axis=0, append=0)
        boundary = boundary + np.diff(values, axis=1, append=0)
        boundary[boundary != 0] = 1
        return boundary

    def plot_slices(self, xyz, *args, **kwargs):
        """
        From a single coordinate, plots the 3 slices that intersect at this point in a single
        matplotlib figure
        :param xyz: mlapdv coordinate in m
        :param args: arguments to be forwarded to plot slices
        :param kwargs: keyword arguments to be forwarded to plot slices
        :return: 2 by 2 array of axes
        """
        fig, axs = plt.subplots(2, 2)
        self.plot_cslice(xyz[1], *args, ax=axs[0, 0], **kwargs)
        self.plot_sslice(xyz[0], *args, ax=axs[0, 1], **kwargs)
        self.plot_hslice(xyz[2], *args, ax=axs[1, 0], **kwargs)
        xyz_um = xyz * 1e6
        axs[0, 0].plot(xyz_um[0], xyz_um[2], 'g*')
        axs[0, 1].plot(xyz_um[1], xyz_um[2], 'g*')
        axs[1, 0].plot(xyz_um[0], xyz_um[1], 'g*')
        return axs

    def plot_cslice(self, ap_coordinate, volume='image', mapping=None, region_values=None, **kwargs):
        """
        Plot coronal slice through atlas at given ap_coordinate

        :param: ap_coordinate (m)
        :param volume:
            - 'image' - allen image volume
            - 'annotation' - allen annotation volume
            - 'surface' - outer surface of mesh
            - 'boundary' - outline of boundaries between all regions
            - 'volume' - custom volume, must pass in volume of shape ba.image.shape as regions_value argument
            - 'value' - custom value per allen region, must pass in array of shape ba.regions.id as regions_value argument
        :param mapping: mapping to use. Options can be found using ba.regions.mappings.keys()
        :param region_values: custom values to plot
            - if volume='volume', region_values must have shape ba.image.shape
            - if volume='value', region_values must have shape ba.regions.id
        :param mapping: mapping to use. Options can be found using ba.regions.mappings.keys()
        :param **kwargs: matplotlib.pyplot.imshow kwarg arguments
        :return: matplotlib ax object
        """

        cslice = self.slice(ap_coordinate, axis=1, volume=volume, mapping=mapping, region_values=region_values)
        return self._plot_slice(np.moveaxis(cslice, 0, 1), extent=self.extent(axis=1), **kwargs)

    def plot_hslice(self, dv_coordinate, volume='image', mapping=None, region_values=None, **kwargs):
        """
        Plot horizontal slice through atlas at given dv_coordinate

        :param: dv_coordinate (m)
        :param volume:
            - 'image' - allen image volume
            - 'annotation' - allen annotation volume
            - 'surface' - outer surface of mesh
            - 'boundary' - outline of boundaries between all regions
            - 'volume' - custom volume, must pass in volume of shape ba.image.shape as regions_value argument
            - 'value' - custom value per allen region, must pass in array of shape ba.regions.id as regions_value argument
        :param mapping: mapping to use. Options can be found using ba.regions.mappings.keys()
        :param region_values: custom values to plot
            - if volume='volume', region_values must have shape ba.image.shape
            - if volume='value', region_values must have shape ba.regions.id
        :param mapping: mapping to use. Options can be found using ba.regions.mappings.keys()
        :param **kwargs: matplotlib.pyplot.imshow kwarg arguments
        :return: matplotlib ax object
        """

        hslice = self.slice(dv_coordinate, axis=2, volume=volume, mapping=mapping, region_values=region_values)
        return self._plot_slice(hslice, extent=self.extent(axis=2), **kwargs)

    def plot_sslice(self, ml_coordinate, volume='image', mapping=None, region_values=None, **kwargs):
        """
        Plot sagittal slice through atlas at given ml_coordinate

        :param: ml_coordinate (m)
        :param volume:
            - 'image' - allen image volume
            - 'annotation' - allen annotation volume
            - 'surface' - outer surface of mesh
            - 'boundary' - outline of boundaries between all regions
            - 'volume' - custom volume, must pass in volume of shape ba.image.shape as regions_value argument
            - 'value' - custom value per allen region, must pass in array of shape ba.regions.id as regions_value argument
        :param mapping: mapping to use. Options can be found using ba.regions.mappings.keys()
        :param region_values: custom values to plot
            - if volume='volume', region_values must have shape ba.image.shape
            - if volume='value', region_values must have shape ba.regions.id
        :param mapping: mapping to use. Options can be found using ba.regions.mappings.keys()
        :param **kwargs: matplotlib.pyplot.imshow kwarg arguments
        :return: matplotlib ax object
        """

        sslice = self.slice(ml_coordinate, axis=0, volume=volume, mapping=mapping, region_values=region_values)
        return self._plot_slice(np.swapaxes(sslice, 0, 1), extent=self.extent(axis=0), **kwargs)

    def plot_top(self, volume='annotation', mapping=None, region_values=None, ax=None, **kwargs):
        """
        Plot top view of atlas
        :param volume:
            - 'image' - allen image volume
            - 'annotation' - allen annotation volume
            - 'boundary' - outline of boundaries between all regions
            - 'volume' - custom volume, must pass in volume of shape ba.image.shape as regions_value argument
            - 'value' - custom value per allen region, must pass in array of shape ba.regions.id as regions_value argument

        :param mapping: mapping to use. Options can be found using ba.regions.mappings.keys()
        :param region_values:
        :param ax:
        :param kwargs:
        :return:
        """

        self.compute_surface()
        ix, iy = np.meshgrid(np.arange(self.bc.nx), np.arange(self.bc.ny))
        iz = self.bc.z2i(self.top)
        inds = self._lookup_inds(np.stack((ix, iy, iz), axis=-1))

        regions = self._get_mapping(mapping=mapping)[self.label.flat[inds]]

        if volume == 'annotation':
            im = self._label2rgb(regions)
        elif volume == 'image':
            im = self.top
        elif volume == 'value':
            im = region_values[regions]
        elif volume == 'volume':
            im = np.zeros((iz.shape))
            for x in range(im.shape[0]):
                for y in range(im.shape[1]):
                    im[x, y] = region_values[x, y, iz[x, y]]
        elif volume == 'boundary':
            im = self.compute_boundaries(regions)

        return self._plot_slice(im, self.extent(axis=2), ax=ax, **kwargs)


@dataclass
class Trajectory:
    """
    3D Trajectory (usually for a linear probe). Minimally defined by a vector and a point.
    instantiate from a best fit from a n by 3 array containing xyz coordinates:
        trj = Trajectory.fit(xyz)
    """
    vector: np.ndarray
    point: np.ndarray

    @staticmethod
    def fit(xyz):
        """
        fits a line to a 3D cloud of points, returns a Trajectory object
        :param xyz: n by 3 numpy array containing cloud of points
        :returns: a Trajectory object
        """
        xyz_mean = np.mean(xyz, axis=0)
        return Trajectory(vector=np.linalg.svd(xyz - xyz_mean)[2][0], point=xyz_mean)

    def eval_x(self, x):
        """
        given an array of x coordinates, returns the xyz array of coordinates along the insertion
        :param x: n by 1 or numpy array containing x-coordinates
        :return: n by 3 numpy array containing xyz-coordinates
        """
        return self._eval(x, axis=0)

    def eval_y(self, y):
        """
        given an array of y coordinates, returns the xyz array of coordinates along the insertion
        :param y: n by 1 or numpy array containing y-coordinates
        :return: n by 3 numpy array containing xyz-coordinates
        """
        return self._eval(y, axis=1)

    def eval_z(self, z):
        """
        given an array of z coordinates, returns the xyz array of coordinates along the insertion
        :param z: n by 1 or numpy array containing z-coordinates
        :return: n by 3 numpy array containing xyz-coordinates
        """
        return self._eval(z, axis=2)

    def project(self, point):
        """
        projects a point onto the trajectory line
        :param point: np.array(x, y, z) coordinates
        :return:
        """
        # https://mathworld.wolfram.com/Point-LineDistance3-Dimensional.html
        if point.ndim == 1:
            return self.project(point[np.newaxis])[0]
        return (self.point + np.dot(point[:, np.newaxis] - self.point, self.vector) /
                np.dot(self.vector, self.vector) * self.vector)

    def mindist(self, xyz, bounds=None):
        """
        Computes the minimum distance to the trajectory line for one or a set of points.
        If bounds are provided, computes the minimum distance to the segment instead of an
        infinite line.
        :param xyz: [..., 3]
        :param bounds: defaults to None.  np.array [2, 3]: segment boundaries, inf line if None
        :return: minimum distance [...]
        """
        proj = self.project(xyz)
        d = np.sqrt(np.sum((proj - xyz) ** 2, axis=-1))
        if bounds is not None:
            # project the boundaries and the points along the traj
            b = np.dot(bounds, self.vector)
            ob = np.argsort(b)
            p = np.dot(xyz[:, np.newaxis], self.vector).squeeze()
            # for points below and above boundaries, compute cartesian distance to the boundary
            imin = p < np.min(b)
            d[imin] = np.sqrt(np.sum((xyz[imin, :] - bounds[ob[0], :]) ** 2, axis=-1))
            imax = p > np.max(b)
            d[imax] = np.sqrt(np.sum((xyz[imax, :] - bounds[ob[1], :]) ** 2, axis=-1))
        return d

    def _eval(self, c, axis):
        # uses symmetric form of 3d line equation to get xyz coordinates given one coordinate
        if not isinstance(c, np.ndarray):
            c = np.array(c)
        while c.ndim < 2:
            c = c[..., np.newaxis]
        # there are cases where it's impossible to project if a line is // to the axis
        if self.vector[axis] == 0:
            return np.nan * np.zeros((c.shape[0], 3))
        else:
            return (c - self.point[axis]) * self.vector / self.vector[axis] + self.point

    def exit_points(self, bc):
        """
        Given a Trajectory and a BrainCoordinates object, computes the intersection of the
        trajectory with the brain coordinates bounding box
        :param bc: BrainCoordinate objects
        :return: np.ndarray 2 y 3 corresponding to exit points xyz coordinates
        """
        bounds = np.c_[bc.xlim, bc.ylim, bc.zlim]
        epoints = np.r_[self.eval_x(bc.xlim), self.eval_y(bc.ylim), self.eval_z(bc.zlim)]
        epoints = epoints[~np.all(np.isnan(epoints), axis=1)]
        ind = np.all(np.bitwise_and(bounds[0, :] <= epoints, epoints <= bounds[1, :]), axis=1)
        return epoints[ind, :]


@dataclass
class Insertion:
    """
    Defines an ephys probe insertion in 3D coordinate. IBL conventions.
    To instantiate, use the static methods:
    Insertion.from_track
    Insertion.from_dict
    """
    x: float
    y: float
    z: float
    phi: float
    theta: float
    depth: float
    label: str = ''
    beta: float = 0

    @staticmethod
    def from_track(xyzs, brain_atlas=None):
        """
        :param brain_atlas: None. If provided, disregards the z coordinate and locks the insertion
        point to the z of the brain surface
        :return: Trajectory object
        """
        assert brain_atlas, 'Input argument brain_atlas must be defined'
        traj = Trajectory.fit(xyzs)
        # project the deepest point into the vector to get the tip coordinate
        tip = traj.project(xyzs[np.argmin(xyzs[:, 2]), :])
        # get intersection with the brain surface as an entry point
        entry = Insertion.get_brain_entry(traj, brain_atlas)
        # convert to spherical system to store the insertion
        depth, theta, phi = cart2sph(*(entry - tip))
        insertion_dict = {'x': entry[0], 'y': entry[1], 'z': entry[2],
                          'phi': phi, 'theta': theta, 'depth': depth}
        return Insertion(**insertion_dict)

    @staticmethod
    def from_dict(d, brain_atlas=None):
        """
        Constructs an Insertion object from the json information stored in probes.description file
        :param trj: dictionary containing at least the following keys, in um
           {
            'x': 544.0,
            'y': 1285.0,
            'z': 0.0,
            'phi': 0.0,
            'theta': 5.0,
            'depth': 4501.0
            }
        :param brain_atlas: None. If provided, disregards the z coordinate and locks the insertion
        point to the z of the brain surface
        :return: Trajectory object
        """
        z = d['z'] / 1e6
        if brain_atlas:
            iy = brain_atlas.bc.y2i(d['y'] / 1e6)
            ix = brain_atlas.bc.x2i(d['x'] / 1e6)
            # Only use the brain surface value as z if it isn't NaN (this happens when the surface touches the edges
            # of the atlas volume
            if not np.isnan(brain_atlas.top[iy, ix]):
                z = brain_atlas.top[iy, ix]
        return Insertion(x=d['x'] / 1e6, y=d['y'] / 1e6, z=z,
                         phi=d['phi'], theta=d['theta'], depth=d['depth'] / 1e6,
                         beta=d.get('beta', 0), label=d.get('label', ''))

    @property
    def trajectory(self):
        """
        Gets the trajectory object matching insertion coordinates
        :return: atlas.Trajectory
        """
        return Trajectory.fit(self.xyz)

    @property
    def xyz(self):
        return np.c_[self.entry, self.tip].transpose()

    @property
    def entry(self):
        return np.array((self.x, self.y, self.z))

    @property
    def tip(self):
        return sph2cart(- self.depth, self.theta, self.phi) + np.array((self.x, self.y, self.z))

    @staticmethod
    def _get_surface_intersection(traj, brain_atlas, surface='top'):

        brain_atlas.compute_surface()

        distance = traj.mindist(brain_atlas.srf_xyz)
        dist_sort = np.argsort(distance)
        # In some cases the nearest two intersection points are not the top and bottom of brain
        # So we find all intersection points that fall within one voxel and take the one with
        # highest dV to be entry and lowest dV to be exit
        idx_lim = np.sum(distance[dist_sort] * 1e6 < np.max(brain_atlas.res_um))
        dist_lim = dist_sort[0:idx_lim]
        z_val = brain_atlas.srf_xyz[dist_lim, 2]
        if surface == 'top':
            ma = np.argmax(z_val)
            _xyz = brain_atlas.srf_xyz[dist_lim[ma], :]
            _ixyz = brain_atlas.bc.xyz2i(_xyz)
            _ixyz[brain_atlas.xyz2dims[2]] += 1
        elif surface == 'bottom':
            ma = np.argmin(z_val)
            _xyz = brain_atlas.srf_xyz[dist_lim[ma], :]
            _ixyz = brain_atlas.bc.xyz2i(_xyz)

        xyz = brain_atlas.bc.i2xyz(_ixyz.astype(float))

        return xyz

    @staticmethod
    def get_brain_exit(traj, brain_atlas):
        """
        Given a Trajectory and a BrainAtlas object, computes the brain exit coordinate as the
        intersection of the trajectory and the brain surface (brain_atlas.surface)
        :param brain_atlas:
        :return: 3 element array x,y,z
        """
        # Find point where trajectory intersects with bottom of brain
        return Insertion._get_surface_intersection(traj, brain_atlas, surface='bottom')

    @staticmethod
    def get_brain_entry(traj, brain_atlas):
        """
        Given a Trajectory and a BrainAtlas object, computes the brain entry coordinate as the
        intersection of the trajectory and the brain surface (brain_atlas.surface)
        :param brain_atlas:
        :return: 3 element array x,y,z
        """
        # Find point where trajectory intersects with top of brain
        return Insertion._get_surface_intersection(traj, brain_atlas, surface='top')


class AllenAtlas(BrainAtlas):
    """
    Instantiates an atlas.BrainAtlas corresponding to the Allen CCF at the given resolution
    using the IBL Bregma and coordinate system
    """

    def __init__(self, res_um=25, scaling=np.array([1, 1, 1]), mock=False, hist_path=None):
        """
        :param res_um: 10, 25 or 50 um
        :param scaling: scale factor along ml, ap, dv for squeeze and stretch ([1, 1, 1])
        :param mock: for testing purpose
        :param hist_path
        :return: atlas.BrainAtlas
        """

        par = one.params.get(silent=True)
        FLAT_IRON_ATLAS_REL_PATH = PurePosixPath('histology', 'ATLAS', 'Needles', 'Allen')
        LUT_VERSION = "v01"  # version 01 is the lateralized version
        regions = BrainRegions()
        xyz2dims = np.array([1, 0, 2])  # this is the c-contiguous ordering
        dims2xyz = np.array([1, 0, 2])
        # we use Bregma as the origin
        self.res_um = res_um
        ibregma = (ALLEN_CCF_LANDMARKS_MLAPDV_UM['bregma'] / self.res_um)
        dxyz = self.res_um * 1e-6 * np.array([1, -1, -1]) * scaling
        if mock:
            image, label = [np.zeros((528, 456, 320), dtype=np.int16) for _ in range(2)]
            label[:, :, 100:105] = 1327  # lookup index for retina, id 304325711 (no id 1327)
        else:
            path_atlas = Path(par.CACHE_DIR).joinpath(FLAT_IRON_ATLAS_REL_PATH)
            file_image = hist_path or path_atlas.joinpath(f'average_template_{res_um}.nrrd')
            # get the image volume
            if not file_image.exists():
                _download_atlas_allen(file_image, FLAT_IRON_ATLAS_REL_PATH, par)
            # get the remapped label volume
            file_label = path_atlas.joinpath(f'annotation_{res_um}.nrrd')
            if not file_label.exists():
                _download_atlas_allen(file_label, FLAT_IRON_ATLAS_REL_PATH, par)
            file_label_remap = path_atlas.joinpath(f'annotation_{res_um}_lut_{LUT_VERSION}.npz')
            if not file_label_remap.exists():
                label = self._read_volume(file_label).astype(dtype=np.int32)
                _logger.info("computing brain atlas annotations lookup table")
                # lateralize atlas: for this the regions of the left hemisphere have primary
                # keys opposite to to the normal ones
                lateral = np.zeros(label.shape[xyz2dims[0]])
                lateral[int(np.floor(ibregma[0]))] = 1
                lateral = np.sign(np.cumsum(lateral)[np.newaxis, :, np.newaxis] - 0.5)
                label = label * lateral.astype(np.int32)
                # the 10 um atlas is too big to fit in memory so work by chunks instead
                if res_um == 10:
                    first, ncols = (0, 10)
                    while True:
                        last = np.minimum(first + ncols, label.shape[-1])
                        _logger.info(f"Computing... {last} on {label.shape[-1]}")
                        _, im = ismember(label[:, :, first:last], regions.id)
                        label[:, :, first:last] = np.reshape(im, label[:, :, first:last].shape)
                        if last == label.shape[-1]:
                            break
                        first += ncols
                    label = label.astype(dtype=np.uint16)
                    _logger.info("Saving npz, this can take a long time")
                else:
                    _, im = ismember(label, regions.id)
                    label = np.reshape(im.astype(np.uint16), label.shape)
                np.savez_compressed(file_label_remap, label)
                _logger.info(f"Cached remapping file {file_label_remap} ...")
            # loads the files
            label = self._read_volume(file_label_remap)
            image = self._read_volume(file_image)

        super().__init__(image, label, dxyz, regions, ibregma,
                         dims2xyz=dims2xyz, xyz2dims=xyz2dims)

    @staticmethod
    def _read_volume(file_volume):
        if file_volume.suffix == '.nrrd':
            volume, _ = nrrd.read(file_volume, index_order='C')  # ml, dv, ap
            # we want the coronal slice to be the most contiguous
            volume = np.transpose(volume, (2, 0, 1))  # image[iap, iml, idv]
        elif file_volume.suffix == '.npz':
            volume = np.load(file_volume)['arr_0']
        return volume

    def xyz2ccf(self, xyz, ccf_order='mlapdv', mode='raise'):
        """
        Converts coordinates to the CCF coordinates, which is assumed to be the cube indices
        times the spacing.
        :param xyz: mlapdv coordinates in meters, origin Bregma
        :param ccf_order: order that you want values returned 'mlapdv' (ibl) or 'apdvml'
        (Allen mcc vertices)
        :param mode: {‘raise’, 'clip', 'wrap'} determines what to do when determined index lies outside the atlas volume
                     'raise' will raise a ValueError
                     'clip' will replace the index with the closest index inside the volume
                     'wrap' will wrap around to the other side of the volume. This is only here for legacy reasons
        :return: coordinates in CCF space um, origin is the front left top corner of the data
        volume, order determined by ccf_order
        """
        ordre = self._ccf_order(ccf_order)
        ccf = self.bc.xyz2i(xyz, round=False, mode=mode) * float(self.res_um)
        return ccf[..., ordre]

    def ccf2xyz(self, ccf, ccf_order='mlapdv'):
        """
        Converts coordinates from the CCF coordinates, which is assumed to be the cube indices
        times the spacing.
        :param ccf coordinates in CCF space in um, origin is the front left top corner of the data
        volume
        :param ccf_order: order of ccf coordinates given 'mlapdv' (ibl) or 'apdvml'
        (Allen mcc vertices)
        :return: xyz: mlapdv coordinates in m, origin Bregma
        """
        ordre = self._ccf_order(ccf_order, reverse=True)
        return self.bc.i2xyz((ccf[..., ordre] / float(self.res_um)))

    @staticmethod
    def _ccf_order(ccf_order, reverse=False):
        """
        Returns the mapping to go from CCF coordinates order to the brain atlas xyz
        :param ccf_order: 'mlapdv' or 'apdvml'
        :param reverse: defaults to False.
            If False, returns from CCF to brain atlas
            If True, returns from brain atlas to CCF
        :return:
        """
        if ccf_order == 'mlapdv':
            return [0, 1, 2]
        elif ccf_order == 'apdvml':
            if reverse:
                return [2, 0, 1]
            else:
                return [1, 2, 0]
        else:
            ValueError("ccf_order needs to be either 'mlapdv' or 'apdvml'")


def NeedlesAtlas(*args, **kwargs):
    """
    Instantiates an atlas.BrainAtlas corresponding to the Allen CCF at the given resolution
    using the IBL Bregma and coordinate system. The Needles atlas defines a stretch along AP
    axis and a sqeeze along the DV axis.
    :param res_um: 10, 25 or 50 um
    :return: atlas.BrainAtlas
    """
    DV_SCALE = 0.952  # multiplicative factor on DV dimension, determined from MRI->CCF transform
    AP_SCALE = 1.087  # multiplicative factor on AP dimension
    kwargs['scaling'] = np.array([1, AP_SCALE, DV_SCALE])
    return AllenAtlas(*args, **kwargs)


def _download_atlas_allen(file_image, FLAT_IRON_ATLAS_REL_PATH, par):
    """
    © 2015 Allen Institute for Brain Science. Allen Mouse Brain Atlas (2015)
    with region annotations (2017).
    Available from: http://download.alleninstitute.org/informatics-archive/current-release/
    mouse_ccf/annotation/
    See Allen Mouse Common Coordinate Framework Technical White Paper for details
    http://help.brain-map.org/download/attachments/8323525/
    Mouse_Common_Coordinate_Framework.pdf?version=3&modificationDate=1508178848279&api=v2
    """

    file_image.parent.mkdir(exist_ok=True, parents=True)

    template_url = ('http://download.alleninstitute.org/informatics-archive/'
                    'current-release/mouse_ccf/average_template')
    annotation_url = ('http://download.alleninstitute.org/informatics-archive/'
                      'current-release/mouse_ccf/annotation/ccf_2017')

    if file_image.name.split('_')[0] == 'average':
        url = template_url + '/' + file_image.name
    elif file_image.name.split('_')[0] == 'annotation':
        url = annotation_url + '/' + file_image.name
    else:
        raise ValueError('Unrecognized file image')

    cache_dir = Path(par.CACHE_DIR).joinpath(FLAT_IRON_ATLAS_REL_PATH)
    return http_download_file(url, target_dir=cache_dir)


class FlatMap(AllenAtlas):

    def __init__(self, flatmap='dorsal_cortex', res_um=25):
        """
        Avaiable flatmaps are currently 'dorsal_cortex', 'circles' and 'pyramid'
        :param flatmap:
        :param res_um:
        """
        super().__init__(res_um=res_um)
        self.name = flatmap
        if flatmap == 'dorsal_cortex':
            self._get_flatmap_from_file()
        elif flatmap == 'circles':
            from ibllib.atlas.flatmaps import circles
            if res_um != 25:
                raise NotImplementedError('Pyramid circles not implemented for resolution other than 25um')
            self.flatmap, self.ml_scale, self.ap_scale = circles(N=5, atlas=self, display='flat')
        elif flatmap == 'pyramid':
            from ibllib.atlas.flatmaps import circles
            if res_um != 25:
                raise NotImplementedError('Pyramid circles not implemented for resolution other than 25um')
            self.flatmap, self.ml_scale, self.ap_scale = circles(N=5, atlas=self, display='pyramid')

    def _get_flatmap_from_file(self):
        # gets the file in the ONE cache for the flatmap name in the property, downloads it if needed
        file_flatmap = self._get_cache_dir().joinpath(f'{self.name}_{self.res_um}.nrrd')
        if not file_flatmap.exists():
            file_flatmap.parent.mkdir(exist_ok=True, parents=True)
            aws.s3_download_file(f'atlas/{file_flatmap.name}', file_flatmap)
        self.flatmap, _ = nrrd.read(file_flatmap)

    def plot_flatmap(self, depth=0, volume='annotation', mapping='Allen', region_values=None, ax=None, **kwargs):
        """
        Displays the 2D image corresponding to the flatmap. If there are several depths, by default it
        will display the first one
        :param depth: index of the depth to display in the flatmap volume (the last dimension)
        :param volume:
        :param mapping:
        :param region_values:
        :param ax:
        :param kwargs:
        :return:
        """
        if self.flatmap.ndim == 3:
            inds = np.int32(self.flatmap[:, :, depth])
        else:
            inds = np.int32(self.flatmap[:, :])
        regions = self._get_mapping(mapping=mapping)[self.label.flat[inds]]
        if volume == 'annotation':
            im = self._label2rgb(regions)
        elif volume == 'value':
            im = region_values[regions]
        elif volume == 'boundary':
            im = self.compute_boundaries(regions)
        elif volume == 'image':
            im = self.image.flat[inds]
        if not ax:
            ax = plt.gca()

        return self._plot_slice(im, self.extent_flmap(), ax=ax, **kwargs)

    def extent_flmap(self):
        extent = np.r_[0, self.flatmap.shape[1], 0, self.flatmap.shape[0]]
        return extent


class FranklinPaxinosAtlas(BrainAtlas):
    """
    Instantiates an atlas.BrainAtlas corresponding to the Allen CCF at the given resolution
    using the IBL Bregma and coordinate system
    """

    def __init__(self, res_um=np.array([10, 100, 10]), scaling=np.array([1, 1, 1]), mock=False, hist_path=None):
        """
        :param res_um: 10, 25 or 50 um
        :param scaling: scale factor along ml, ap, dv for squeeze and stretch ([1, 1, 1])
        :param mock: for testing purpose
        :param hist_path
        :return: atlas.BrainAtlas
        """
        # TODO interpolate?
        par = one.params.get(silent=True)
        FLAT_IRON_ATLAS_REL_PATH = PurePosixPath('histology', 'ATLAS', 'Needles', 'FranklinPaxinos')
        LUT_VERSION = "v01"  # version 01 is the lateralized version
        regions = FranklinPaxinosRegions()
        xyz2dims = np.array([1, 0, 2])  # this is the c-contiguous ordering
        dims2xyz = np.array([1, 0, 2])
        # we use Bregma as the origin
        self.res_um = res_um
        ibregma = (PAXINOS_CCF_LANDMARKS_MLAPDV_UM['bregma'] / self.res_um)
        dxyz = self.res_um * 1e-6 * np.array([1, -1, -1]) * scaling
        if mock:
            image, label = [np.zeros((528, 456, 320), dtype=np.int16) for _ in range(2)]
            label[:, :, 100:105] = 1327  # lookup index for retina, id 304325711 (no id 1327)
        else:
            path_atlas = Path(par.CACHE_DIR).joinpath(FLAT_IRON_ATLAS_REL_PATH)
            file_image = hist_path or path_atlas.joinpath(f'average_template_{res_um[0]}_{res_um[1]}_{res_um[2]}.npz')
            # # get the image volume
            if not file_image.exists():
                path_atlas.mkdir(exist_ok=True, parents=True)
                s3_download_public(S3_BUCKET_IBL, f'atlas/FranklinPaxinos/{file_image.name}', str(file_image))
            # # get the remapped label volume
            file_label = path_atlas.joinpath(f'annotation_{res_um[0]}_{res_um[1]}_{res_um[2]}.npz')
            if not file_image.exists():
                path_atlas.mkdir(exist_ok=True, parents=True)
                s3_download_public(S3_BUCKET_IBL, f'atlas/FranklinPaxinos/{file_label.name}', str(file_label))

            file_label_remap = path_atlas.joinpath(f'annotation_{res_um[0]}_{res_um[1]}_{res_um[2]}_lut_{LUT_VERSION}.npz')

            if not file_label_remap.exists():
                label = self._read_volume(file_label).astype(dtype=np.int32)
                _logger.info("computing brain atlas annotations lookup table")
                # lateralize atlas: for this the regions of the left hemisphere have primary
                # keys opposite to to the normal ones
                lateral = np.zeros(label.shape[xyz2dims[0]])
                lateral[int(np.floor(ibregma[0]))] = 1
                lateral = np.sign(np.cumsum(lateral)[np.newaxis, :, np.newaxis] - 0.5)
                label = label * lateral.astype(np.int32)
                _, im = ismember(label, regions.id)
                label = np.reshape(im.astype(np.uint16), label.shape)
                np.savez_compressed(file_label_remap, label)
                _logger.info(f"Cached remapping file {file_label_remap} ...")
            # loads the files
            label = self._read_volume(file_label_remap)
            image = self._read_volume(file_image)

        super().__init__(image, label, dxyz, regions, ibregma,
                         dims2xyz=dims2xyz, xyz2dims=xyz2dims)

    @staticmethod
    def _read_volume(file_volume):
        if file_volume.suffix == '.nrrd':
            volume, _ = nrrd.read(file_volume, index_order='C')  # ml, dv, ap
            # we want the coronal slice to be the most contiguous
            volume = np.transpose(volume, (2, 0, 1))  # image[iap, iml, idv]
        elif file_volume.suffix == '.npz':
            volume = np.load(file_volume)['arr_0']
        return volume<|MERGE_RESOLUTION|>--- conflicted
+++ resolved
@@ -15,24 +15,9 @@
 
 _logger = logging.getLogger(__name__)
 ALLEN_CCF_LANDMARKS_MLAPDV_UM = {'bregma': np.array([5739, 5400, 332])}
-<<<<<<< HEAD
 PAXINOS_CCF_LANDMARKS_MLAPDV_UM = {'bregma': np.array([5700, 4300 + 160, 330])}
 
 S3_BUCKET_IBL = 'ibl-brain-wide-map-public'
-
-
-def s3_download_public(bucket, object, destination):
-    """
-    downloads file from public bucket
-    :param bucket:
-    :param object:
-    :param destination:
-    :return:
-    """
-    boto3.client('s3', config=Config(signature_version=UNSIGNED)).download_file(
-        S3_BUCKET_IBL, object, str(destination))
-=======
->>>>>>> 5cd3cbf8
 
 
 def cart2sph(x, y, z):
