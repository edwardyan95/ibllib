--- conflicted
+++ resolved
@@ -972,8 +972,7 @@
         raise ValueError('Unrecognized file image')
 
     cache_dir = Path(par.CACHE_DIR).joinpath(FLAT_IRON_ATLAS_REL_PATH)
-<<<<<<< HEAD
-    return http_download_file(url, cache_dir=cache_dir)
+    return http_download_file(url, target_dir=cache_dir)
 
 
 class FlatMap(AllenAtlas):
@@ -1059,7 +1058,4 @@
 
     def extent_flmap(self):
         extent = np.r_[0, self.flatmap.shape[1], 0, self.flatmap.shape[0]]
-        return extent
-=======
-    return http_download_file(url, target_dir=cache_dir)
->>>>>>> 8dbbe98b
+        return extent