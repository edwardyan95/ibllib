import logging
import re
import shutil
import subprocess
from collections import OrderedDict
import traceback
from pathlib import Path

import numpy as np
import pandas as pd

import mtscomp
import alf.io
from ibllib.ephys import ephysqc, spikes, sync_probes
from ibllib.io import ffmpeg, spikeglx
<<<<<<< HEAD
=======
from ibllib.io.video import label_from_path
>>>>>>> e9bff98c
from ibllib.io.extractors import ephys_fpga, ephys_passive, camera
from ibllib.pipes import tasks
from ibllib.pipes.training_preprocessing import TrainingRegisterRaw as EphysRegisterRaw
from ibllib.qc.task_extractors import TaskQCExtractor
from ibllib.qc.task_metrics import TaskQC
from ibllib.qc.camera import run_all_qc as run_camera_qc
from ibllib.dsp import rms

_logger = logging.getLogger("ibllib")


#  level 0
class EphysPulses(tasks.Task):
    """
    Extract Pulses from raw electrophysiology data into numpy arrays
    Perform the probes synchronisation with nidq (3B) or main probe (3A)
    """

    cpu = 2
    io_charge = 30  # this jobs reads raw ap files
    priority = 90  # a lot of jobs depend on this one
    level = 0  # this job doesn't depend on anything

    def _run(self, overwrite=False):
        # outputs numpy
        syncs, out_files = ephys_fpga.extract_sync(self.session_path, overwrite=overwrite)
        for out_file in out_files:
            _logger.info(f"extracted pulses for {out_file}")

        status, sync_files = sync_probes.sync(self.session_path)
        return out_files + sync_files


class RawEphysQC(tasks.Task):
    """
    Computes raw electrophysiology QC
    """

    cpu = 2
    io_charge = 30  # this jobs reads raw ap files
    priority = 10  # a lot of jobs depend on this one
    level = 0  # this job doesn't depend on anything

    def _run(self, overwrite=False):
        qc_files = ephysqc.raw_qc_session(self.session_path, overwrite=overwrite)
        return qc_files


class EphysAudio(tasks.Task):
    """
    Computes raw electrophysiology QC
    """

    cpu = 2
    priority = 10  # a lot of jobs depend on this one
    level = 0  # this job doesn't depend on anything

    def _run(self, overwrite=False):
        command = "ffmpeg -i {file_in} -y -nostdin -c:a flac -nostats {file_out}"
        file_in = next(self.session_path.rglob("_iblrig_micData.raw.wav"), None)
        if file_in is None:
            return
        file_out = file_in.with_suffix(".flac")
        status, output_file = ffmpeg.compress(file_in=file_in, file_out=file_out, command=command)
        return [output_file]


class SpikeSorting_KS2_Matlab(tasks.Task):
    """
    Computes raw electrophysiology QC
    """

    gpu = 1
    io_charge = 70  # this jobs reads raw ap files
    priority = 60
    level = 1  # this job doesn't depend on anything

    @staticmethod
    def _sample2v(ap_file):
        md = spikeglx.read_meta_data(ap_file.with_suffix(".meta"))
        s2v = spikeglx._conversion_sample2v_from_meta(md)
        return s2v["ap"][0]

    @staticmethod
    def _fetch_ks2_commit_hash():
        command2run = "git --git-dir ~/Documents/MATLAB/Kilosort2/.git rev-parse --verify HEAD"
        process = subprocess.Popen(
            command2run, shell=True, stdout=subprocess.PIPE, stderr=subprocess.PIPE
        )
        info, error = process.communicate()
        if process.returncode != 0:
            _logger.error(
                f"Can't fetch matlab ks2 commit hash, will still attempt to run \n"
                f"Error: {error.decode('utf-8')}"
            )
            return ""
        return info.decode("utf-8").strip()

    def _run_ks2(self, ap_file):
        """
        Runs the ks2 matlab spike sorting for one probe dataset
        the spike sorting output can either be with the probe (<1.5.5) or in the
        session_path/spike_sorters/ks2_matlab/probeXX folder
        :return: path of the folder containing ks2 spike sorting output
        """
        label = ap_file.parts[-2]
        if ap_file.parent.joinpath("spike_sorting_ks2.log").exists():
            _logger.info(f"Already ran: spike_sorting_ks2.log found for {ap_file}, skipping.")
            return ap_file.parent
        ks2_dir = self.session_path.joinpath("spike_sorters", "ks2_matlab", label)
        if ks2_dir.joinpath("spike_sorting_ks2.log").exists():
            _logger.info(f"Already ran: spike_sorting_ks2.log found in {ks2_dir}, skipping.")
            return ks2_dir
        # get the scratch drive from the shell script
        SHELL_SCRIPT = Path.home().joinpath(
            "Documents/PYTHON/iblscripts/deploy/serverpc/kilosort2/task_ks2_matlab.sh"
        )
        with open(SHELL_SCRIPT) as fid:
            lines = fid.readlines()
        line = [line for line in lines if line.startswith("SCRATCH_DRIVE=")][0]
        m = re.search(r"\=(.*?)(\#|\n)", line)[0]
        scratch_drive = Path(m[1:-1].strip())
        assert scratch_drive.exists()

        # clean up and create directory, this also checks write permissions
        # scratch dir has the following shape: ks2m/ZM_3003_2020-07-29_001_probe00
        # first makes sure the tmp dir is clean
        shutil.rmtree(scratch_drive.joinpath("ks2m"), ignore_errors=True)
        scratch_dir = scratch_drive.joinpath(
            "ks2m", "_".join(list(self.session_path.parts[-3:]) + [label])
        )
        if scratch_dir.exists():
            shutil.rmtree(scratch_dir, ignore_errors=True)
        scratch_dir.mkdir(parents=True, exist_ok=True)

        # decompresses using mtscomp
        tmp_ap_file = scratch_dir.joinpath(ap_file.name).with_suffix(".bin")
        mtscomp.decompress(cdata=ap_file, out=tmp_ap_file)

        # run matlab spike sorting: with R2019a, it would be much easier to run with
        # -batch option as matlab errors are redirected to stderr automatically
        command2run = f"{SHELL_SCRIPT} {scratch_dir}"
        _logger.info(command2run)
        process = subprocess.Popen(
            command2run,
            shell=True,
            stdout=subprocess.PIPE,
            stderr=subprocess.PIPE,
            executable="/bin/bash",
        )
        info, error = process.communicate()
        info_str = info.decode("utf-8").strip()
        if process.returncode != 0:
            raise RuntimeError(error.decode("utf-8"))
        elif "run_ks2_ibl.m failed" in info_str:
            raise RuntimeError("Matlab error ks2 log below:")
            _logger.info(info_str)

        # clean up and copy: output to session/spike_sorters/ks2_matlab/probeXX (ks2_dir)
        tmp_ap_file.unlink()  # remove the uncompressed temp binary file
        scratch_dir.joinpath("temp_wh.dat").unlink()  # remove the memmapped pre-processed file
        shutil.move(scratch_dir, ks2_dir)

        self.version = self._fetch_ks2_commit_hash()
        return ks2_dir

    def _run(self, overwrite=False):
        """
        Multiple steps. For each probe:
        - Runs ks2 (skips if it already ran)
        - synchronize the spike sorting
        - output the probe description files
        :param overwrite:
        :return: list of files to be registered on database
        """
        efiles = spikeglx.glob_ephys_files(self.session_path)
        ap_files = [(ef.get("ap"), ef.get("label")) for ef in efiles if "ap" in ef.keys()]
        out_files = []
        for ap_file, label in ap_files:
            try:
                ks2_dir = self._run_ks2(ap_file)  # runs ks2, skips if it already ran
                probe_out_path = self.session_path.joinpath("alf", label)
                probe_out_path.mkdir(parents=True, exist_ok=True)
                spikes.ks2_to_alf(
                    ks2_dir,
                    bin_path=ap_file.parent,
                    out_path=probe_out_path,
                    bin_file=ap_file,
                    ampfactor=self._sample2v(ap_file),
                )
                out, _ = spikes.sync_spike_sorting(ap_file=ap_file, out_path=probe_out_path)
                out_files.extend(out)
                # convert ks2_output into tar file and also register
                # Make this in case spike sorting is in old raw_ephys_data folders, for new
                # sessions it should already exist
                tar_dir = self.session_path.joinpath('spike_sorters', 'ks2_matlab', label)
                tar_dir.mkdir(parents=True, exist_ok=True)
                out = spikes.ks2_to_tar(ks2_dir, tar_dir)
                out_files.extend(out)
            except BaseException:
                _logger.error(traceback.format_exc())
                self.status = -1
                continue
        probe_files = spikes.probes_description(self.session_path, one=self.one)
        return out_files + probe_files


class EphysVideoCompress(tasks.Task):
    priority = 40
    level = 1

    def _run(self, **kwargs):
        # avi to mp4 compression
        command = ('ffmpeg -i {file_in} -y -nostdin -codec:v libx264 -preset slow -crf 17 '
                   '-loglevel 0 -codec:a copy {file_out}')
        output_files = ffmpeg.iblrig_video_compression(self.session_path, command)

<<<<<<< HEAD
        # Video timestamps extraction
        data, files = camera.extract_all(self.session_path, save=True)
        output_files.extend(files)

        # Video QC
        run_camera_qc(self.session_path, update=True, one=self.one)
=======
        if len(output_files) == 0:
            _logger.info('No compressed videos found; skipping timestamp extraction')
            return

        labels = [label_from_path(x) for x in output_files]
        # Video timestamps extraction
        data, files = camera.extract_all(self.session_path, save=True, labels=labels)
        output_files.extend(files)

        # Video QC
        run_camera_qc(self.session_path, update=True, one=self.one, cameras=labels)
>>>>>>> e9bff98c

        return output_files


#  level 1
class EphysTrials(tasks.Task):
    priority = 90
    level = 1

    def _behaviour_criterion(self):
        """
        Computes and update the behaviour criterion on Alyx
        """
        import alf.io
        from brainbox.behavior import training

        if self.one is None:  # if no instance of Alyx is provided, do not touch any database
            return
        trials = alf.io.load_object(self.session_path.joinpath("alf"), "trials")
        good_enough = training.criterion_delay(
            n_trials=trials["intervals"].shape[0],
            perf_easy=training.compute_performance_easy(trials),
        )
        eid = self.one.eid_from_path(self.session_path)
        self.one.alyx.json_field_update(
            "sessions", eid, "extended_qc", {"behavior": int(good_enough)}
        )

    def _run(self):
        dsets, out_files = ephys_fpga.extract_all(self.session_path, save=True)
        self._behaviour_criterion()

        # Run the task QC
        qc = TaskQC(self.session_path, one=self.one, log=_logger)
        qc.extractor = TaskQCExtractor(self.session_path, lazy=True, one=qc.one)
        # Extract extra datasets required for QC
        qc.extractor.data = dsets
        qc.extractor.extract_data()
        # Aggregate and update Alyx QC fields
        qc.run(update=True)
        return out_files


class EphysCellsQc(tasks.Task):
    priority = 90
    level = 3

    def _compute_cell_qc(self, folder_probe):
        """
        Computes the cell QC given an extracted probe alf path
        :param folder_probe: folder
        :return:
        """
        # compute the straight qc
        _logger.info(f"Computing cluster qc for {folder_probe}")
        spikes = alf.io.load_object(folder_probe, 'spikes')
        clusters = alf.io.load_object(folder_probe, 'clusters')
        df_units, drift = ephysqc.spike_sorting_metrics(
            spikes.times, spikes.clusters, spikes.amps, spikes.depths,
            cluster_ids=np.arange(clusters.channels.size))
        # if the ks2 labels file exist, load them and add the column
        file_labels = folder_probe.joinpath('cluster_KSLabel.tsv')
        if file_labels.exists():
            ks2_labels = pd.read_csv(file_labels, sep='\t')
            ks2_labels.rename(columns={'KSLabel': 'ks2_label'}, inplace=True)
            df_units = pd.concat(
                [df_units, ks2_labels['ks2_label'].reindex(df_units.index)], axis=1)
        # save as parquet file
        df_units.to_parquet(folder_probe.joinpath("clusters.metrics.pqt"))
        return folder_probe.joinpath("clusters.metrics.pqt"), df_units, drift

    def _label_probe_qc(self, folder_probe, df_units, drift):
        """
        Labels the json field of the alyx corresponding probe insertion
        :param folder_probe:
        :param df_units:
        :param drift:
        :return:
        """
        eid = self.one.eid_from_path(self.session_path)
        pdict = self.one.alyx.rest('insertions', 'list', session=eid, name=folder_probe.parts[-1])
        if len(pdict) != 1:
            return
        isok = df_units['label'] == 1
        qcdict = {'n_units': int(df_units.shape[0]),
                  'n_units_qc_pass': int(np.sum(isok)),
                  'firing_rate_max': np.max(df_units['firing_rate'][isok]),
                  'firing_rate_median': np.median(df_units['firing_rate'][isok]),
                  'amplitude_max_uV': np.max(df_units['amp_max'][isok]) * 1e6,
                  'amplitude_median_uV': np.max(df_units['amp_median'][isok]) * 1e6,
                  'drift_rms_um': rms(drift['drift_um']),
                  }
        file_wm = folder_probe.joinpath('_kilosort_whitening.matrix.npy')
        if file_wm.exists():
            wm = np.load(file_wm)
            qcdict['whitening_matrix_conditioning'] = np.linalg.cond(wm)
        # groom qc dict (this function will eventually go directly into the json field update)
        for k in qcdict:
            if isinstance(qcdict[k], np.int64):
                qcdict[k] = int(qcdict[k])
            elif isinstance(qcdict[k], float):
                qcdict[k] = np.round(qcdict[k], 2)
        self.one.alyx.json_field_update("insertions", pdict[0]["id"], "json", qcdict)

    def _run(self):
        """
        Post spike-sorting quality control at the cluster level.
        Outputs a QC table in the clusters ALF object and labels corresponding probes in Alyx
        """
        files_spikes = Path(self.session_path).joinpath('alf').rglob('spikes.times.npy')
        folder_probes = [f.parent for f in files_spikes]
        out_files = []
        for folder_probe in folder_probes:
            try:
                qc_file, df_units, drift = self._compute_cell_qc(folder_probe)
                out_files.append(qc_file)
                self._label_probe_qc(folder_probe, df_units, drift)
            except BaseException:
                _logger.error(traceback.format_exc())
                self.status = -1
                continue
        return out_files


class EphysMtscomp(tasks.Task):
    priority = 50  # ideally after spike sorting
    level = 0

    def _run(self):
        """
        Compress ephys files looking for `compress_ephys.flag` within the probes folder
        Original bin file will be removed
        The registration flag created contains targeted file names at the root of the session
        """
        out_files = []
        ephys_files = spikeglx.glob_ephys_files(self.session_path)
        ephys_files += spikeglx.glob_ephys_files(self.session_path, ext="ch")
        ephys_files += spikeglx.glob_ephys_files(self.session_path, ext="meta")

        for ef in ephys_files:
            for typ in ["ap", "lf", "nidq"]:
                bin_file = ef.get(typ)
                if not bin_file:
                    continue
                if bin_file.suffix.find("bin") == 1:
                    sr = spikeglx.Reader(bin_file)
                    if sr.is_mtscomp:
                        out_files.append(bin_file)
                    else:
                        _logger.info(f"Compressing binary file {bin_file}")
                        out_files.append(sr.compress_file(keep_original=False))
                        out_files.append(bin_file.with_suffix('.ch'))
                else:
                    out_files.append(bin_file)

        return out_files


class EphysDLC(tasks.Task):
    gpu = 1
    cpu = 4
    io_charge = 90
    level = 2

    def _run(self):
        """empty placeholder for job creation only"""
        pass


class EphysPassive(tasks.Task):
    cpu = 1
    io_charge = 90
    level = 1

    def _run(self):
        """returns a list of pathlib.Paths. """
        data, paths = ephys_passive.PassiveChoiceWorld(self.session_path).extract(save=True)
        if any([x is None for x in paths]):
            self.status = -1
        # Register?
        return paths


class EphysExtractionPipeline(tasks.Pipeline):
    label = __name__

    def __init__(self, session_path=None, **kwargs):
        super(EphysExtractionPipeline, self).__init__(session_path, **kwargs)
        tasks = OrderedDict()
        self.session_path = session_path
        # level 0
        tasks["EphysRegisterRaw"] = EphysRegisterRaw(self.session_path)
        tasks["EphysPulses"] = EphysPulses(self.session_path)
        tasks["EphysRawQC"] = RawEphysQC(self.session_path)
        tasks["EphysAudio"] = EphysAudio(self.session_path)
        tasks["EphysMtscomp"] = EphysMtscomp(self.session_path)
        # level 1
        tasks["SpikeSorting"] = SpikeSorting_KS2_Matlab(
            self.session_path, parents=[tasks["EphysMtscomp"], tasks["EphysPulses"]])
        tasks["EphysVideoCompress"] = EphysVideoCompress(
            self.session_path, parents=[tasks["EphysPulses"]])
        tasks["EphysTrials"] = EphysTrials(self.session_path, parents=[tasks["EphysPulses"]])

        tasks["EphysPassive"] = EphysPassive(self.session_path, parents=[tasks["EphysPulses"]])
        # level 2
        tasks["EphysCellsQc"] = EphysCellsQc(self.session_path, parents=[tasks["SpikeSorting"]])
        tasks["EphysDLC"] = EphysDLC(self.session_path, parents=[tasks["EphysVideoCompress"]])
        self.tasks = tasks<|MERGE_RESOLUTION|>--- conflicted
+++ resolved
@@ -13,10 +13,7 @@
 import alf.io
 from ibllib.ephys import ephysqc, spikes, sync_probes
 from ibllib.io import ffmpeg, spikeglx
-<<<<<<< HEAD
-=======
 from ibllib.io.video import label_from_path
->>>>>>> e9bff98c
 from ibllib.io.extractors import ephys_fpga, ephys_passive, camera
 from ibllib.pipes import tasks
 from ibllib.pipes.training_preprocessing import TrainingRegisterRaw as EphysRegisterRaw
@@ -234,14 +231,6 @@
                    '-loglevel 0 -codec:a copy {file_out}')
         output_files = ffmpeg.iblrig_video_compression(self.session_path, command)
 
-<<<<<<< HEAD
-        # Video timestamps extraction
-        data, files = camera.extract_all(self.session_path, save=True)
-        output_files.extend(files)
-
-        # Video QC
-        run_camera_qc(self.session_path, update=True, one=self.one)
-=======
         if len(output_files) == 0:
             _logger.info('No compressed videos found; skipping timestamp extraction')
             return
@@ -253,7 +242,6 @@
 
         # Video QC
         run_camera_qc(self.session_path, update=True, one=self.one, cameras=labels)
->>>>>>> e9bff98c
 
         return output_files
 
