--- conflicted
+++ resolved
@@ -219,11 +219,7 @@
         )
         output_files = ffmpeg.iblrig_video_compression(self.session_path, command)
         if len(output_files) == 0:
-<<<<<<< HEAD
-            self.session_path.joinpath("")
-=======
             output_files = None  # labels the task as empty if no output
->>>>>>> a3c3f6bb
         return output_files
 
 
