--- conflicted
+++ resolved
@@ -1,10 +1,5 @@
 import logging
-<<<<<<< HEAD
-from collections import Sized
-from pathlib import Path
-=======
 from pathlib import Path, PureWindowsPath
->>>>>>> 1733ea98
 import uuid
 from collections import OrderedDict
 
@@ -13,7 +8,6 @@
 from scipy import interpolate
 
 from brainbox.core import Bunch
-import brainbox.behavior.wheel as wh
 
 import alf.io
 
@@ -23,6 +17,8 @@
 import ibllib.dsp as dsp
 from ibllib.io.extractors.base import BaseBpodTrialsExtractor, BaseExtractor, run_extractor_classes
 from ibllib.io.extractors import biased_trials
+from ibllib.io.extractors.training_wheel import extract_wheel_moves
+from ibllib.io.extractors.training_trials import FirstMovementTimes
 
 
 _logger = logging.getLogger('ibllib')
@@ -30,7 +26,6 @@
 SYNC_BATCH_SIZE_SAMPLES = 2 ** 18  # number of samples to read at once in bin file for sync
 WHEEL_RADIUS_CM = 1  # stay in radians
 WHEEL_TICKS = 1024
-MIN_QT = .2  # default minimum enforced quiescence period
 
 BPOD_FPGA_DRIFT_THRESHOLD_PPM = 150
 
@@ -344,12 +339,8 @@
     :param sync: dictionary 'times', 'polarities' of fronts detected on sync trace
     :param chmap: dictionary containing channel indices. Default to constant.
         chmap = {'rotary_encoder_0': 13, 'rotary_encoder_1': 14}
-<<<<<<< HEAD
-    :return: dictionary containing wheel data, 're_pos', 're_ts'
-=======
     :return: timestamps (np.array)
     :return: positions (np.array)
->>>>>>> 1733ea98
     """
     wheel = {}
     channela = _get_sync_fronts(sync, chmap['rotary_encoder_0'])
@@ -360,85 +351,15 @@
     return wheel['re_ts'], wheel['re_pos']
 
 
-<<<<<<< HEAD
-def extract_wheel_moves(wheel, output_path=None, save=False, display=False):
+def extract_behaviour_sync(sync, chmap=None, display=False, tmax=np.inf):
     """
     Extract wheel positions and times from sync fronts dictionary
-
-    :param wheel: dictionary containing wheel data, 're_pos', 're_ts'
-    :param output_path: where to save the data
-    :param save: True/False
-    :param display: bool: show the wheel position and velocity for full session with detected
-    movements highlighted
-    :return: wheel_moves dictionary
-    """
-    if len(wheel['re_ts'].shape) == 1:
-        assert wheel['re_ts'].size == wheel['re_pos'].size, 'wheel data dimension mismatch'
-        assert np.all(
-            np.diff(wheel['re_ts']) > 0), 'wheel timestamps not monotonically increasing'
-    else:
-        _logger.debug('2D wheel timestamps')
-
-    # Check the values and units of wheel position
-    res = np.array([wh.ENC_RES, wh.ENC_RES / 2, wh.ENC_RES / 4])
-    # min change in rad and cm for each decoding type
-    # [rad_X4, rad_X2, rad_X1, cm_X4, cm_X2, cm_X1]
-    min_change = np.concatenate([2 * np.pi / res, wh.WHEEL_DIAMETER * np.pi / res])
-    pos_diff = np.abs(np.ediff1d(wheel['re_pos'])).min()
-    # find min change closest to min pos_diff
-    idx = np.argmin(np.abs(min_change - pos_diff))
-    if idx < len(res):
-        # Assume values are in radians
-        units = 'rad'
-        encoding = idx
-    else:
-        units = 'cm'
-        encoding = idx - len(res)
-    enc_names = {0: 'X4', 1: 'X2', 2: 'X1'}
-    _logger.info('Wheel in %s units using %s encoding', units, enc_names[int(encoding)])
-    # The below assertion is violated by Bpod wheel data
-    #  assert np.allclose(pos_diff, min_change, rtol=1e-05), 'wheel position skips'
-
-    # Convert the pos threshold defaults from samples to correct unit
-    thresholds = wh.samples_to_cm(np.array([8, 1.5]), resolution=res[encoding])
-    if units == 'rad':
-        thresholds = wh.cm_to_rad(thresholds)
-    kwargs = {'pos_thresh': thresholds[0], 'pos_thresh_onset': thresholds[1],
-              'make_plots': display}
-
-    # Interpolate and get onsets
-    pos, t = wh.interpolate_position(wheel['re_ts'], wheel['re_pos'], freq=1000)
-    on, off, amp, peak_vel = wh.movements(t, pos, freq=1000, **kwargs)
-    assert on.size == off.size, 'onset/offset number mismatch'
-    assert np.all(np.diff(on) > 0) and np.all(
-        np.diff(off) > 0), 'onsets/offsets not monotonically increasing'
-    assert np.all((off - on) > 0), 'not all offsets occur after onset'
-
-    # Put into dict
-    wheel_moves = {'intervals': np.c_[on, off], 'amps': amp, 'peakVels': peak_vel}
-
-    if save and output_path:
-        output_path = Path(output_path)
-        np.save(output_path / '_ibl_wheelMoves.intervals.npy', wheel_moves['intervals'])
-        np.save(output_path / '_ibl_wheelMoves.peakAmplitude.npy', wheel_moves['amps'])
-        # np.save(output_path / '_ibl_wheelMoves.peakVelocity_times.npy', wheel_moves['peakVels'])
-    return wheel_moves
-
-
-def extract_behaviour_sync(sync, output_path=None, save=False, chmap=None, display=False,
-                           tmax=np.inf):
-=======
-def extract_behaviour_sync(sync, chmap=None, display=False, tmax=np.inf):
->>>>>>> 1733ea98
-    """
-    Extract trial event data and times from bpod and frame2ttl sync fronts
 
     :param sync: dictionary 'times', 'polarities' of fronts detected on sync trace for all 16 chans
     :param chmap: dictionary containing channel index. Default to constant.
         chmap = {'bpod': 7, 'frame2ttl': 12, 'audio': 15}
     :param display: bool or matplotlib axes: show the full session sync pulses display
     defaults to False
-    :param tmax: maximum timestamp to use in extraction, i.e. extract data up to this time
     :return: trials dictionary
     """
     bpod = _get_sync_fronts(sync, chmap['bpod'], tmax=tmax)
@@ -513,109 +434,7 @@
     return trials
 
 
-<<<<<<< HEAD
-def extract_first_movement_times(wheel_moves, trials, min_qt=None, output_path=None, save=False):
-    """
-    Extracts the time of the first sufficiently large wheel movement for each trial.
-    To be counted, the movement must occur between go cue / stim on and before feedback / response
-    time.  The movement onset is sometimes just before the cue (occurring in the gap between
-    quiescence end and cue start, or during the quiescence period but sub-threshold).  The movement
-    is sufficiently large if it is greater than or equal to THRESH
-
-    :param wheel_moves: dictionary of detected wheel movement onsets and peak amplitudes for use in
-    extracting each trial's time of first movement.
-    :param trials: dictionary of trial data
-    :param min_qt: the minimum quiescence period, if None a default is used
-    :param output_path: where to save the data
-    :param save: True/False
-    :return: numpy array of first movement times, bool array indicating whether movement
-    crossed response threshold, and array of indices for wheel_moves arrays
-    """
-    THRESH = .1  # peak amp should be at least .1 rad; ~1/3rd of the distance to threshold
-    # Determine minimum quiescent period
-    if min_qt is None:
-        min_qt = MIN_QT
-        _logger.info('minimum quiescent period assumed to be %.0fms', MIN_QT*1e3)
-    elif isinstance(min_qt, Sized) and len(min_qt) > len(trials['goCue_times']):
-        min_qt = np.array(min_qt[0:trials['goCue_times'].size])
-
-    # Initialize as nans
-    first_move_onsets = np.full(trials['goCue_times'].shape, np.nan)
-    ids = np.full(trials['goCue_times'].shape, int(-1))
-    is_final_movement = np.zeros(trials['goCue_times'].shape, bool)
-    flinch = abs(wheel_moves['amps']) < THRESH
-    all_move_onsets = wheel_moves['intervals'][:, 0]
-    # Iterate over trials, extracting onsets approx. within closed-loop period
-    for i, (t1, t2) in enumerate(zip(trials['goCue_times'] - min_qt,
-                                     trials['feedback_times'])):
-        if ~np.isnan(t2 - t1):  # If both timestamps defined
-            mask = (all_move_onsets > t1) & (all_move_onsets < t2)
-            if np.any(mask):  # If any onsets for this trial
-                trial_onset_ids, = np.where(mask)
-                if np.any(~flinch[mask]):  # If any trial moves were sufficiently large
-                    ids[i] = trial_onset_ids[~flinch[mask]][0]  # Find first large move id
-                    first_move_onsets[i] = all_move_onsets[ids[i]]  # Save first large move onset
-                    is_final_movement[i] = ids[i] == trial_onset_ids[-1]  # Final move of trial
-        else:  # Log missing timestamps
-            _logger.warning('no reliable times for trial id %i', i + 1)
-
-    # Save ALF and return
-    if save and output_path:
-        output_path = Path(output_path)
-        np.save(output_path / '_ibl_trials.firstMovement_times.npy', first_move_onsets)
-    return first_move_onsets, is_final_movement, ids[ids != -1]
-
-
-def align_with_bpod(session_path):
-    """
-    Reads in trials.intervals ALF dataset from bpod and fpga.
-    Asserts consistency between datasets and compute the median time difference
-
-    :param session_path:
-    :return: dt: median time difference of trial start times (fpga - bpod)
-    """
-    ITI_DURATION = 0.5
-    # check consistency
-    output_path = Path(session_path) / 'alf'
-    trials = alf.io.load_object(output_path, '_ibl_trials')
-    if alf.io.check_dimensions(trials) != 0:
-        # patching things up if the bpod and FPGA don't have the same recording span
-        _logger.warning("BPOD/FPGA synchronization: Bpod and FPGA don't have the same amount of"
-                        " trial start events. Patching alf files.")
-        _, _, ibpod, ifpga = raw.sync_trials_robust(
-            trials['intervals_bpod'][:, 0], trials['intervals'][:, 0], return_index=True)
-        if ibpod.size == 0:
-            raise err.SyncBpodFpgaException('Can not sync BPOD and FPGA - no matching sync pulses '
-                                            'found.')
-        for k in trials:
-            if 'bpod' in k:
-                trials[k] = trials[k][ibpod]
-            else:
-                trials[k] = trials[k][ibpod]
-        alf.io.save_object_npy(output_path, trials, '_ibl_trials')
-    assert(alf.io.check_dimensions(trials) == 0)
-    tlen = (np.diff(trials['intervals_bpod']) - np.diff(trials['intervals']))[:-1] - ITI_DURATION
-    assert(np.all(np.abs(tlen[np.invert(np.isnan(tlen))]) < 5 * 1e-3))
-    # dt is the delta to apply to bpod times in order to be on the ephys clock
-    dt = trials['intervals'][:, 0] - trials['intervals_bpod'][:, 0]
-    # compute the clock drift bpod versus dt
-    ppm = np.polyfit(trials['intervals'][:, 0], dt, 1)[0] * 1e6
-    if ppm > BPOD_FPGA_DRIFT_THRESHOLD_PPM:
-        _logger.warning('BPOD/FPGA synchronization shows values greater than 150 ppm')
-        # plt.plot(trials['intervals'][:, 0], dt, '*')
-    # so far 2 datasets concerned: goCueTrigger_times_bpod  and response_times_bpod
-    for k in trials:
-        if not k.endswith('_times_bpod'):
-            continue
-        np.save(output_path.joinpath(f'_ibl_trials.{k[:-5]}.npy'), trials[k] + dt)
-    return interpolate.interp1d(trials['intervals_bpod'][:, 0],
-                                trials['intervals'][:, 0], fill_value="extrapolate")
-
-
-def extract_sync(session_path, save=False, force=False, ephys_files=None):
-=======
 def extract_sync(session_path, overwrite=False, ephys_files=None):
->>>>>>> 1733ea98
     """
     Reads ephys binary file (s) and extract sync within the binary file folder
     Assumes ephys data is within a `raw_ephys_data` folder
@@ -732,12 +551,16 @@
         return pe['prob_left'], pe['contrast_left'], pe['contrast_right']
 
 
-class WheelPositions(BaseExtractor):
-    save_names = ['_ibl_wheel.timestamps.npy', '_ibl_wheel.position.npy']
-    var_names = ['wheel_timestamps', 'wheel_position']
+class Wheel(BaseExtractor):
+    save_names = ('_ibl_wheel.timestamps.npy', '_ibl_wheel.position.npy',
+                  '_ibl_wheelMoves.intervals.npy', '_ibl_wheelMoves.peakAmplitude.npy')
+    var_names = ('wheel_timestamps', 'wheel_position',
+                 'wheelMoves_intervals', 'wheelMoves_peakAmplitude')
 
     def _extract(self, sync=None, chmap=None):
-        return extract_wheel_sync(sync=sync, chmap=chmap)
+        ts, pos = extract_wheel_sync(sync=sync, chmap=chmap)
+        moves = extract_wheel_moves(ts, pos)
+        return ts, pos, moves['intervals'], moves['peakAmplitude']
 
 
 class CameraTimestamps(BaseExtractor):
@@ -757,11 +580,12 @@
                   '_ibl_trials.intervals_bpod.npy', '_ibl_trials.intervals.npy',
                   '_ibl_trials.response_times.npy', '_ibl_trials.goCueTrigger_times.npy',
                   '_ibl_trials.stimOn_times.npy', '_ibl_trials.stimOff_times.npy',
-                  '_ibl_trials.goCue_times.npy', '_ibl_trials.feedback_times.npy')
+                  '_ibl_trials.goCue_times.npy', '_ibl_trials.feedback_times.npy',
+                  '_ibl_trials.firstMovement_times.npy')
     var_names = ('probabilityLeft', 'contrastLeft', 'contrastRight', 'feedbackType', 'choice',
                  'rewardVolume', 'intervals_bpod', 'intervals', 'response_times',
                  'goCueTrigger_times', 'stimOn_times', 'stimOff_times', 'goCue_times',
-                 'feedback_times')
+                 'feedback_times', 'firstMovement_times')
 
     def _extract(self, sync=None, chmap=None):
         # extract the behaviour data from bpod
@@ -786,11 +610,24 @@
         fpga_fields = ['stimOn_times', 'stimOff_times', 'goCue_times', 'feedback_times']
         # get ('probabilityLeft', 'contrastLeft', 'contrastRight') from the custom ephys extractors
         pclcr, _ = ProbaContrasts(self.session_path).extract(bpod_trials=bpod_raw, save=False)
+        # Get first movement times using wheel moves data
+        first_move_onsets = None
+        try:
+            wheel_moves = alf.io.load_object(self.session_path / 'alf', '_ibl_wheelMoves')
+            first_move_onsets, *_ = FirstMovementTimes(self.session_path)\
+                .extract(wheel_moves=wheel_moves, trials=fpga_trials, save=False)
+        except FileNotFoundError:
+            _logger.error('failed to load wheelMoves object for firstMovement extraction')
+        except Exception:
+            _logger.exception('failed to extract firstMovement times')
+
         out = OrderedDict()
         out.update({k: pclcr[i] for i, k in enumerate(ProbaContrasts.var_names)})
         out.update({k: bpod_trials[k][ibpod] for k in bpod_fields})
         out.update({k: fcn_bpod2fpga(bpod_trials[k][ibpod]) for k in bpod_rsync_fields})
         out.update({k: fpga_trials[k][ifpga] for k in fpga_fields})
+        out.update({'firstMovement_times': first_move_onsets})
+
         assert self.var_names == tuple(out.keys())
         return [out[k] for k in out]
 
@@ -807,33 +644,8 @@
     :param version: bpod version, defaults to None
     :return: outputs, files
     """
-<<<<<<< HEAD
-    session_path = Path(session_path)
-    alf_path = session_path / 'alf'
-
-    if tmax is None:
-        try:
-            raw_trials = raw.load_data(session_path)
-            tmax = raw_trials[-1]['behavior_data']['States timestamps']['exit_state'][0][-1] + 60
-        except Exception:
-            tmax = np.inf
-
-    try:
-        min_qt = raw.load_settings(session_path)['QUIESCENT_PERIOD']
-    except Exception:
-        min_qt = None
-
-    sync, sync_chmap = _get_main_probe_sync(session_path)
-    wheel = extract_wheel_sync(sync, alf_path, save=save, chmap=sync_chmap)
-    moves = extract_wheel_moves(wheel, alf_path, save=save)
-    extract_camera_sync(sync, alf_path, save=save, chmap=sync_chmap)
-    trials = extract_behaviour_sync(sync, alf_path, save=save, chmap=sync_chmap, tmax=tmax)
-    extract_first_movement_times(moves, trials, min_qt, alf_path, save=save)
-    align_with_bpod(session_path)  # checks consistency and compute dt with bpod
-=======
     sync, chmap = _get_main_probe_sync(session_path, bin_exists=bin_exists)
     outputs, files = run_extractor_classes(
-        [WheelPositions, CameraTimestamps, FpgaTrials], session_path=session_path,
+        [Wheel, CameraTimestamps, FpgaTrials], session_path=session_path,
         save=save, sync=sync, chmap=chmap)
-    return outputs, files
->>>>>>> 1733ea98
+    return outputs, files