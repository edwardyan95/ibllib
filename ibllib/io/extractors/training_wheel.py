--- conflicted
+++ resolved
@@ -11,12 +11,8 @@
 
 import ibllib.io.raw_data_loaders as raw
 from ibllib.misc import structarr
-<<<<<<< HEAD
 from brainbox.behavior import wheel
-=======
 import ibllib.exceptions as err
-import brainbox.behavior.wheel as wheel
->>>>>>> 401dbf82
 
 logger_ = logging.getLogger('ibllib.alf')
 WHEEL_RADIUS_CM = 1  # we want the output in radians
