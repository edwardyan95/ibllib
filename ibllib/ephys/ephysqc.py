"""
Quality control of raw Neuropixel electrophysiology data.
"""
from pathlib import Path
import logging
import shutil

import numpy as np
import pandas as pd
from scipy import signal

import alf.io
from brainbox.core import Bunch
from brainbox.metrics import quick_unit_metrics
from ibllib.ephys import sync_probes
from ibllib.io import spikeglx
import ibllib.dsp as dsp
import ibllib.io.extractors.ephys_fpga as fpga
<<<<<<< HEAD
from ibllib.misc import print_progress
=======
import ibllib.io.raw_data_loaders as raw
from ibllib.io.extractors import ephys_trials, training_wheel
from ibllib.misc import print_progress, log2session_static
>>>>>>> 049b1fe5
from phylib.io import model


_logger = logging.getLogger('ibllib')

RMS_WIN_LENGTH_SECS = 3
WELCH_WIN_LENGTH_SAMPLES = 1024


def rmsmap(fbin):
    """
    Computes RMS map in time domain and spectra for each channel of Neuropixel probe

    :param fbin: binary file in spike glx format (will look for attached metatdata)
    :type fbin: str or pathlib.Path
    :return: a dictionary with amplitudes in channeltime space, channelfrequency space, time
     and frequency scales
    """
    if not isinstance(fbin, spikeglx.Reader):
        sglx = spikeglx.Reader(fbin)
    rms_win_length_samples = 2 ** np.ceil(np.log2(sglx.fs * RMS_WIN_LENGTH_SECS))
    # the window generator will generates window indices
    wingen = dsp.WindowGenerator(ns=sglx.ns, nswin=rms_win_length_samples, overlap=0)
    # pre-allocate output dictionary of numpy arrays
    win = {'TRMS': np.zeros((wingen.nwin, sglx.nc)),
           'nsamples': np.zeros((wingen.nwin,)),
           'fscale': dsp.fscale(WELCH_WIN_LENGTH_SAMPLES, 1 / sglx.fs, one_sided=True),
           'tscale': wingen.tscale(fs=sglx.fs)}
    win['spectral_density'] = np.zeros((len(win['fscale']), sglx.nc))
    # loop through the whole session
    for first, last in wingen.firstlast:
        D = sglx.read_samples(first_sample=first, last_sample=last)[0].transpose()
        # remove low frequency noise below 1 Hz
        D = dsp.hp(D, 1 / sglx.fs, [0, 1])
        iw = wingen.iw
        win['TRMS'][iw, :] = dsp.rms(D)
        win['nsamples'][iw] = D.shape[1]
        # the last window may be smaller than what is needed for welch
        if last - first < WELCH_WIN_LENGTH_SAMPLES:
            continue
        # compute a smoothed spectrum using welch method
        _, w = signal.welch(D, fs=sglx.fs, window='hanning', nperseg=WELCH_WIN_LENGTH_SAMPLES,
                            detrend='constant', return_onesided=True, scaling='density', axis=-1)
        win['spectral_density'] += w.T
        # print at least every 20 windows
        if (iw % min(20, max(int(np.floor(wingen.nwin / 75)), 1))) == 0:
            print_progress(iw, wingen.nwin)
    return win


def extract_rmsmap(fbin, out_folder=None, overwrite=False):
    """
    Wrapper for rmsmap that outputs _ibl_ephysRmsMap and _ibl_ephysSpectra ALF files

    :param fbin: binary file in spike glx format (will look for attached metatdata)
    :param out_folder: folder in which to store output ALF files. Default uses the folder in which
     the `fbin` file lives.
    :param overwrite: do not re-extract if all ALF files already exist
    :param label: string or list of strings that will be appended to the filename before extension
    :return: None
    """
    _logger.info(f"Computing QC for {fbin}")
    sglx = spikeglx.Reader(fbin)
    # check if output ALF files exist already:
    if out_folder is None:
        out_folder = Path(fbin).parent
    else:
        out_folder = Path(out_folder)
    alf_object_time = f'_iblqc_ephysTimeRms{sglx.type.upper()}'
    alf_object_freq = f'_iblqc_ephysSpectralDensity{sglx.type.upper()}'
    if alf.io.exists(out_folder, alf_object_time) and \
            alf.io.exists(out_folder, alf_object_freq) and not overwrite:
        _logger.warning(f'{fbin.name} QC already exists, skipping. Use overwrite option.')
        out_time = alf.io._ls(out_folder, alf_object_time)[0]
        out_freq = alf.io._ls(out_folder, alf_object_freq)[0]
        return out_time + out_freq
    # crunch numbers
    rms = rmsmap(fbin)
    # output ALF files, single precision with the optional label as suffix before extension
    if not out_folder.exists():
        out_folder.mkdir()
    tdict = {'rms': rms['TRMS'].astype(np.single), 'timestamps': rms['tscale'].astype(np.single)}
    fdict = {'power': rms['spectral_density'].astype(np.single),
             'freqs': rms['fscale'].astype(np.single)}
    out_time = alf.io.save_object_npy(out_folder, object=alf_object_time, dico=tdict)
    out_freq = alf.io.save_object_npy(out_folder, object=alf_object_freq, dico=fdict)
    return out_time + out_freq


def raw_qc_session(session_path, overwrite=False):
    """
    Wrapper that exectutes QC from a session folder and outputs the results whithin the same folder
    as the original raw data.
    :param session_path: path of the session (Subject/yyyy-mm-dd/number
    :param overwrite: bool (False) Force means overwriting an existing QC file
    :return: None
    """
    efiles = spikeglx.glob_ephys_files(session_path)
    qc_files = []
    for efile in efiles:
        if efile.get('ap') and efile.ap.exists():
            qc_files.extend(extract_rmsmap(efile.ap, out_folder=None, overwrite=overwrite))
        if efile.get('lf') and efile.lf.exists():
            qc_files.extend(extract_rmsmap(efile.lf, out_folder=None, overwrite=overwrite))
    return qc_files


def validate_ttl_test(ses_path, display=False):
    """
    For a mock session on the Ephys Choice world task, check the sync channels for all
    device properly connected and perform a synchronization if dual probes to check that
    all channels are recorded properly
    :param ses_path: session path
    :param display: show the probe synchronization plot if several probes
    :return: True if tests pass, errors otherwise
    """

    def _single_test(assertion, str_ok, str_ko):
        if assertion:
            _logger.info(str_ok)
            return True
        else:
            _logger.error(str_ko)
            return False

    EXPECTED_RATES_HZ = {'left_camera': 60, 'right_camera': 150, 'body_camera': 30}
    SYNC_RATE_HZ = 1
    MIN_TRIALS_NB = 6

    ok = True
    ses_path = Path(ses_path)
    if not ses_path.exists():
        return False

    # get the synchronization fronts (from the raw binary if necessary)
    fpga.extract_sync(session_path=ses_path, overwrite=False)
    rawsync, sync_map = fpga._get_main_probe_sync(ses_path)
    last_time = rawsync['times'][-1]

    # get upgoing fronts for each
    sync = Bunch({})
    for k in sync_map:
        fronts = fpga._get_sync_fronts(rawsync, sync_map[k])
        sync[k] = fronts['times'][fronts['polarities'] == 1]
    wheel = fpga.extract_wheel_sync(rawsync, chmap=sync_map)

    frame_rates = {'right_camera': np.round(1 / np.median(np.diff(sync.right_camera))),
                   'left_camera': np.round(1 / np.median(np.diff(sync.left_camera))),
                   'body_camera': np.round(1 / np.median(np.diff(sync.body_camera)))}

    # check the camera frame rates
    for lab in frame_rates:
        expect = EXPECTED_RATES_HZ[lab]
        ok &= _single_test(assertion=abs((1 - frame_rates[lab] / expect)) < 0.1,
                           str_ok=f'PASS: {lab} frame rate: {frame_rates[lab]} = {expect} Hz',
                           str_ko=f'FAILED: {lab} frame rate: {frame_rates[lab]} != {expect} Hz')

    # check that the wheel has a minimum rate of activity on both channels
    re_test = abs(1 - sync.rotary_encoder_1.size / sync.rotary_encoder_0.size) < 0.1
    re_test &= len(wheel['re_pos']) / last_time > 5
    ok &= _single_test(assertion=re_test,
                       str_ok="PASS: Rotary encoder", str_ko="FAILED: Rotary encoder")
    # check that the frame 2 ttls has a minimum rate of activity
    ok &= _single_test(assertion=len(sync.frame2ttl) / last_time > 0.2,
                       str_ok="PASS: Frame2TTL", str_ko="FAILED: Frame2TTL")
    # the audio has to have at least one event per trial
    ok &= _single_test(assertion=len(sync.bpod) > len(sync.audio) > MIN_TRIALS_NB,
                       str_ok="PASS: audio", str_ko="FAILED: audio")
    # the bpod has to have at least twice the amount of min trial pulses
    ok &= _single_test(assertion=len(sync.bpod) > MIN_TRIALS_NB * 2,
                       str_ok="PASS: Bpod", str_ko="FAILED: Bpod")
    try:
        # note: tried to depend as little as possible on the extraction code but for the valve...
<<<<<<< HEAD
        behaviour = fpga.extract_behaviour_sync(rawsync, chmap=sync_map)
        res = behaviour.valve_open.size > 1
=======
        behaviour = fpga.extract_behaviour_sync(rawsync, save=False, chmap=sync_map)
        res = behaviour.valveOpen_times.size > 1
>>>>>>> 049b1fe5
    except AssertionError:
        res = False
    # check that the reward valve is actionned at least once
    ok &= _single_test(assertion=res,
                       str_ok="PASS: Valve open", str_ko="FAILED: Valve open not detected")
    _logger.info('ALL CHECKS PASSED !')

    # the imec sync is for 3B Probes only
    if sync.get('imec_sync') is not None:
        ok &= _single_test(assertion=np.all(1 - SYNC_RATE_HZ * np.diff(sync.imec_sync) < 0.1),
                           str_ok="PASS: imec sync", str_ko="FAILED: imec sync")

    # second step is to test that we can make the sync. Assertions are whithin the synch code
    if sync.get('imec_sync') is not None:
        sync_result, _ = sync_probes.version3B(ses_path, display=display)
    else:
        sync_result, _ = sync_probes.version3A(ses_path, display=display)

    ok &= _single_test(assertion=sync_result, str_ok="PASS: synchronisation",
                       str_ko="FAILED: probe synchronizations threshold exceeded")

    if not ok:
        raise ValueError('FAILED TTL test')
    return ok


def unit_metrics_ks2(ks2_path=None, m=None, save=True):
    """
    Given a path containing kilosort 2 output, compute quality metrics and optionally save them
    to a clusters_metric.csv file
    :param ks2_path:
    :param save
    :return:
    """

    # ensure that either a ks2_path or a phylib `TemplateModel` object with unit info is given
    assert not(ks2_path is None and m is None), 'Must either specify a path to a ks2 output ' \
                                                'directory, or a phylib `TemplateModel` object'
    # create phylib `TemplateModel` if not given
    m = phy_model_from_ks2_path(ks2_path) if None else m
    # compute metrics and convert to `DataFrame`
    r = pd.DataFrame(quick_unit_metrics(m.spike_clusters, m.spike_times, m.amplitudes, m.depths))

    #  include the ks2 cluster contamination if `cluster_ContamPct` file exists
    file_contamination = ks2_path.joinpath('cluster_ContamPct.tsv')
    if file_contamination.exists():
        contam = pd.read_csv(file_contamination, sep='\t')
        contam.rename(columns={'ContamPct': 'ks2_contamination_pct'}, inplace=True)
        r = r.set_index('cluster_id', drop=False).join(contam.set_index('cluster_id'))

    #  include the ks2 cluster labels if `cluster_KSLabel` file exists
    file_labels = ks2_path.joinpath('cluster_KSLabel.tsv')
    if file_labels.exists():
        ks2_labels = pd.read_csv(file_labels, sep='\t')
        ks2_labels.rename(columns={'KSLabel': 'ks2_label'}, inplace=True)
        r = r.set_index('cluster_id', drop=False).join(ks2_labels.set_index('cluster_id'))

    if save:
        #  the file name contains the label of the probe (directory name in this case)
        r.to_csv(ks2_path.joinpath('cluster_metrics.csv'))

    return r


def phy_model_from_ks2_path(ks2_path):
    params_file = ks2_path.joinpath('params.py')
    if params_file.exists():
        m = model.load_model(params_file)
    else:
        meta_file = next(ks2_path.rglob('*.ap.meta'), None)
        if meta_file and meta_file.exists():
            meta = spikeglx.read_meta_data(meta_file)
            fs = spikeglx._get_fs_from_meta(meta)
            nch = (spikeglx._get_nchannels_from_meta(meta) -
                   len(spikeglx._get_sync_trace_indices_from_meta(meta)))
        else:
            fs = 30000
            nch = 384
        m = model.TemplateModel(dir_path=ks2_path,
                                dat_path=[],
                                sample_rate=fs,
                                n_channels_dat=nch)
    m.depths = m.get_depths()

    return m


# Make a bunch gathering all trial QC
def qc_fpga_task(fpga_trials, alf_trials):
    """
    :fpga_task is the dictionary output of
    ibllib.io.extractors.ephys_fpga.extract_behaviour_sync
    : bpod_trials is the dictionary output of ibllib.io.extractors.ephys_trials.extract_all
    : alf_trials is the ALF _ibl_trials object after extraction (alf.io.load_object)
    :return: qc_session, qc_trials, True means QC passes while False indicates a failure
    """

    GOCUE_STIMON_DELAY = 0.01  # -> 0.1
    FEEDBACK_STIMFREEZE_DELAY = 0.01  # -> 0.1
    VALVE_STIM_OFF_DELAY = 1
    VALVE_STIM_OFF_JITTER = 0.1
    ITI_IN_STIM_OFF_JITTER = 0.1
    ERROR_STIM_OFF_DELAY = 2
    ERROR_STIM_OFF_JITTER = 0.1
    RESPONSE_FEEDBACK_DELAY = 0.0005

    def strictly_after(t0, t1, threshold):
        """ returns isafter, iswithinthreshold"""
        return (t1 - t0) > 0, np.abs((t1 - t0)) <= threshold

    ntrials = fpga_trials['stimOn_times'].size
    qc_trials = Bunch({})

    """
    First Check consistency of the dataset: whithin each trial, all events happen after trial
    start should not be NaNs and increasing. This is not a QC but an assertion.
    """
    status = True
    for k in ['response_times', 'stimOn_times', 'response_times',
              'goCueTrigger_times', 'goCue_times', 'feedback_times']:
        if k.endswith('_bpod'):
            tstart = alf_trials['intervals_bpod'][:, 0]
        else:
            tstart = alf_trials['intervals'][:, 0]
        selection = ~np.isnan(alf_trials[k])
        status &= np.all(alf_trials[k][selection] - tstart[selection] > 0)
        status &= np.all(np.diff(alf_trials[k][selection]) > 0)
    assert status

    """
    This part of the function uses only fpga_trials information
    """
    # check number of feedbacks: should always be one
    qc_trials['n_feedback'] = (np.uint32(~np.isnan(fpga_trials['valveOpen_times'])) +
                               np.uint32(~np.isnan(fpga_trials['errorCue_times'])))

    # check for non-Nans
    qc_trials['stimOn_times_nan'] = ~np.isnan(fpga_trials['stimOn_times'])
    qc_trials['goCue_times_nan'] = ~np.isnan(fpga_trials['goCue_times'])

    # stimOn before goCue
    qc_trials['stimOn_times_before_goCue_times'], qc_trials['stimOn_times_goCue_times_delay'] =\
        strictly_after(fpga_trials['stimOn_times'], fpga_trials['goCue_times'], GOCUE_STIMON_DELAY)

    # stimFreeze before feedback
    qc_trials['stim_freeze_before_feedback'], qc_trials['stim_freeze_feedback_delay'] = \
        strictly_after(fpga_trials['stimFreeze_times'], fpga_trials['feedback_times'],
                       FEEDBACK_STIMFREEZE_DELAY)

    # stimOff 1 sec after valve, with 0.1 as acceptable jitter
    qc_trials['stimOff_delay_valve'] = np.less(
        np.abs(
            fpga_trials['stimOff_times'] - fpga_trials['valveOpen_times'] - VALVE_STIM_OFF_DELAY
        ),
        VALVE_STIM_OFF_JITTER, out=np.ones(ntrials, dtype=np.bool),
        where=~np.isnan(fpga_trials['valveOpen_times']))

    # iti_in whithin 0.01 sec of stimOff
    qc_trials['iti_in_delay_stim_off'] = \
        np.abs(fpga_trials['stimOff_times'] - fpga_trials['itiIn_times']) < ITI_IN_STIM_OFF_JITTER

    # stimOff 2 secs after errorCue_times with jitter
    # noise off happens 2 secs after stimm, with 0.1 as acceptable jitter
    qc_trials['stimOff_delay_noise'] = np.less(
        np.abs(
            fpga_trials['stimOff_times'] - fpga_trials['errorCue_times'] - ERROR_STIM_OFF_DELAY
        ),
        ERROR_STIM_OFF_JITTER, out=np.ones(ntrials, dtype=np.bool),
        where=~np.isnan(fpga_trials['errorCue_times']))

    """
    This part uses only alf_trials information
    """
    # TEST  Response times (from session start) should be increasing continuously
    #       Note: RT are not durations but time stamps from session start
    #       1. check for non-Nans
    qc_trials['response_times_nan'] = ~np.isnan(alf_trials['response_times'])
    #       2. check for positive increase
    qc_trials['response_times_increase'] = \
        np.diff(np.append([0], alf_trials['response_times'])) > 0
    # TEST  Response times (from goCue) should be positive
    qc_trials['response_times_goCue_times_diff'] = \
        alf_trials['response_times'] - alf_trials['goCue_times'] > 0
    # TEST  1. Response_times should be before feedback
    qc_trials['response_before_feedback'] = \
        alf_trials['feedback_times'] - alf_trials['response_times'] > 0
    #       2. Delay between wheel reaches threshold (response time) and
    #       feedback is 100us, acceptable jitter 500 us
    qc_trials['response_feedback_delay'] = \
        alf_trials['feedback_times'] - alf_trials['response_times'] < RESPONSE_FEEDBACK_DELAY

    # Test output at session level
    qc_session = {k: np.all(qc_trials[k]) for k in qc_trials}

    return qc_session, qc_trials


def _qc_from_path(sess_path, display=True):
    WHEEL = False
    sess_path = Path(sess_path)
    temp_alf_folder = sess_path.joinpath('fpga_test', 'alf')
    temp_alf_folder.mkdir(parents=True, exist_ok=True)

    raw_trials = raw.load_data(sess_path)
    tmax = raw_trials[-1]['behavior_data']['States timestamps']['exit_state'][0][-1] + 60

    sync, chmap = fpga._get_main_probe_sync(sess_path, bin_exists=False)
    _ = ephys_trials.extract_all(sess_path, output_path=temp_alf_folder, save=True)
    # check that the output is complete
    fpga_trials = fpga.extract_behaviour_sync(sync, output_path=temp_alf_folder, tmax=tmax,
                                              chmap=chmap, save=True, display=display)
    # align with the bpod
    bpod2fpga = fpga.align_with_bpod(temp_alf_folder.parent)
    alf_trials = alf.io.load_object(temp_alf_folder, '_ibl_trials')
    shutil.rmtree(temp_alf_folder)
    # do the QC
    qcs, qct = qc_fpga_task(fpga_trials, alf_trials)

    # do the wheel part
    if WHEEL:
        bpod_wheel = training_wheel.get_wheel_data(sess_path, save=False)
        fpga_wheel = fpga.extract_wheel_sync(sync, chmap=chmap, save=False)

        if display:
            import matplotlib.pyplot as plt
            t0 = max(np.min(bpod2fpga(bpod_wheel['re_ts'])), np.min(fpga_wheel['re_ts']))
            dy = np.interp(t0, fpga_wheel['re_ts'], fpga_wheel['re_pos']) - np.interp(
                t0, bpod2fpga(bpod_wheel['re_ts']), bpod_wheel['re_pos'])

            fix, axes = plt.subplots(nrows=2, sharex='all', sharey='all')
            # axes[0].plot(t, pos), axes[0].title.set_text('Extracted')
            axes[0].plot(bpod2fpga(bpod_wheel['re_ts']), bpod_wheel['re_pos'] + dy)
            axes[0].plot(fpga_wheel['re_ts'], fpga_wheel['re_pos'])
            axes[0].title.set_text('FPGA')
            axes[1].plot(bpod2fpga(bpod_wheel['re_ts']), bpod_wheel['re_pos'] + dy)
            axes[1].title.set_text('Bpod')

    return alf.io.dataframe({**fpga_trials, **alf_trials, **qct})<|MERGE_RESOLUTION|>--- conflicted
+++ resolved
@@ -16,13 +16,7 @@
 from ibllib.io import spikeglx
 import ibllib.dsp as dsp
 import ibllib.io.extractors.ephys_fpga as fpga
-<<<<<<< HEAD
 from ibllib.misc import print_progress
-=======
-import ibllib.io.raw_data_loaders as raw
-from ibllib.io.extractors import ephys_trials, training_wheel
-from ibllib.misc import print_progress, log2session_static
->>>>>>> 049b1fe5
 from phylib.io import model
 
 
@@ -196,13 +190,8 @@
                        str_ok="PASS: Bpod", str_ko="FAILED: Bpod")
     try:
         # note: tried to depend as little as possible on the extraction code but for the valve...
-<<<<<<< HEAD
         behaviour = fpga.extract_behaviour_sync(rawsync, chmap=sync_map)
         res = behaviour.valve_open.size > 1
-=======
-        behaviour = fpga.extract_behaviour_sync(rawsync, save=False, chmap=sync_map)
-        res = behaviour.valveOpen_times.size > 1
->>>>>>> 049b1fe5
     except AssertionError:
         res = False
     # check that the reward valve is actionned at least once
