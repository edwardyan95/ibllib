--- conflicted
+++ resolved
@@ -9,6 +9,7 @@
 import matplotlib.pyplot as plt
 from matplotlib.collections import LineCollection
 from typing import TypeVar, Type, Sequence, Optional, Union
+# from ibllib.io.extractors.ephys_fpga import WHEEL_TICKS  # FIXME Circular dependencies
 
 __all__ = ['cm_to_deg',
            'cm_to_rad',
@@ -374,7 +375,6 @@
     return positions / resolution * pi * wheel_diameter
 
 
-<<<<<<< HEAD
 def direction_changes(t, vel, intervals):
     """
     Find the direction changes for the given movement intervals.
@@ -554,14 +554,10 @@
 
 
 def traces_by_trial(t, *args, start=None, end=None, separate=True):
-=======
-def traces_by_trial(t, pos, start=None, end=None):
->>>>>>> 1733ea98
     """
     Returns list of tuples of positions and velocity for samples between stimulus onset and
     feedback.
     :param t: numpy array of timestamps
-<<<<<<< HEAD
     :param args: optional numpy arrays of the same length as timestamps, such as positions, 
     velocities or accelerations
     :param start: start timestamp or array thereof
@@ -570,36 +566,21 @@
     args[1]), ...], when False, the output is a list of n-by-m ndarrays where n = number of 
     positional args and m = len(t)
     :return: list of sliced arrays where length == len(start)
-=======
-    :param pos: numpy array of wheel positions (could also be velocities or accelerations)
-    :param start: trails key to use as the start index for splitting
-    :param end: trails key to use as the end index for splitting
-    :return: list of traces between each start and end event
->>>>>>> 1733ea98
     """
     if start is None:
         start = t[0]
     if end is None:
         end = t[-1]
-<<<<<<< HEAD
     traces = np.stack((t, *args))
     assert len(start) == len(end), 'number of start timestamps must equal end timestamps'
-=======
-    traces = np.c_[t, pos]
->>>>>>> 1733ea98
 
     def to_mask(a, b):
         return np.logical_and(t > a, t < b)
 
-<<<<<<< HEAD
     cuts = [traces[:, to_mask(s, e)] for s, e in zip(start, end)]
     return [(cuts[n][0, :], cuts[n][1, :]) for n in range(len(cuts))] if separate else cuts
 
 
 if __name__ == "__main__":
     import doctest
-    doctest.testmod()
-=======
-    cuts = [traces[to_mask(s, e), ] for s, e in zip(start, end)]
-    return [(cuts[n][:, 0], cuts[n][:, 1]) for n in range(len(cuts))]
->>>>>>> 1733ea98
+    doctest.testmod()