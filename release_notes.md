--- conflicted
+++ resolved
@@ -9,11 +9,7 @@
 
 
 ## Release Notes 2.2
-<<<<<<< HEAD
-### Release Notes 2.2.0 2021-11-02
-=======
 ### Release Notes 2.2.1 2021-11-02
->>>>>>> a7ce057a
 - allows more than 2 probes in ephys computer probe creation
 
 ### Release Notes 2.2.0 2021-10-29
