--- conflicted
+++ resolved
@@ -1,14 +1,14 @@
+## Release Notes 1.11
+### Release Notes 1.11.0
+- brainbox.modeling: New API for using linear and poisson models, doing
+  sequential feature selection.
+
 ## Release Notes 1.10
 ### Release Notes 1.10.0 - 2021-05-04
 - TaskQC: exclude stim_freeze from overall session qc
-<<<<<<< HEAD
-- brainbox.modeling: New API for using linear and poisson models, doing
-  sequential feature selection.
-=======
 - Get modality from task type to include personal projects
 - Bugfix Atlas ccf coordinates order
 - Tool to label Critical sessions / insertions reasons
->>>>>>> 74fb2f56
 
 ## Release Notes 1.9
 ### Release Notes 1.9.1 - 2021-04-19
