from setuptools import setup, find_packages

with open("../README.md", 'r') as f:
    long_description = f.read()

setup(
    name='ibllib',
    version='0.4.6',
    description='IBL libraries',
    license="MIT",
    long_description=long_description,
    author='IBL Staff',
    url="https://www.internationalbrainlab.com/",
    packages=find_packages(),  # same as name
    install_requires=['dataclasses', 'matplotlib', 'numpy', 'pandas',
<<<<<<< HEAD
                      'requests', 'scipy', 'seaborn', 'ciso8601'],  # dependencies
=======
                      'requests', 'scipy', 'seaborn', 'globus_sdk'],  # external packages as dependencies
>>>>>>> ef64939e
    scripts=[]
)<|MERGE_RESOLUTION|>--- conflicted
+++ resolved
@@ -13,10 +13,7 @@
     url="https://www.internationalbrainlab.com/",
     packages=find_packages(),  # same as name
     install_requires=['dataclasses', 'matplotlib', 'numpy', 'pandas',
-<<<<<<< HEAD
-                      'requests', 'scipy', 'seaborn', 'ciso8601'],  # dependencies
-=======
-                      'requests', 'scipy', 'seaborn', 'globus_sdk'],  # external packages as dependencies
->>>>>>> ef64939e
+                      'requests', 'scipy', 'seaborn', 'globus_sdk',
+                      ciso8601],  # external packages as dependencies
     scripts=[]
 )